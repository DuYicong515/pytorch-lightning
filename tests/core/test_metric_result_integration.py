--- conflicted
+++ resolved
@@ -371,21 +371,10 @@
         return f"{self.__class__.__name__}(sum={self.sum}, count={self.count})"
 
 
-<<<<<<< HEAD
-def result_collection_reload(devices=1, **kwargs):
+def result_collection_reload(accelerator="auto", devices=1, **kwargs):
     """This test is going to validate _ResultCollection is properly being reload and final accumulation with Fault
     Tolerant Training is correct."""
 
-=======
-def result_collection_reload(accelerator="auto", devices=1, **kwargs):
-
-    """This test is going to validate _ResultCollection is properly being reload and final accumulation with Fault
-    Tolerant Training is correct."""
-
-    if not _fault_tolerant_training():
-        pytest.skip("Fault tolerant not available")
-
->>>>>>> 20128166
     class CustomException(Exception):
         pass
 
