--- conflicted
+++ resolved
@@ -202,17 +202,9 @@
     if update_attr:
         lr_attr_name = _determine_lr_attr_name(trainer, model)
 
-<<<<<<< HEAD
-    state_dict = deepcopy(trainer.checkpoint_connector.dump_checkpoint())
-=======
     # Save initial model, that is loaded after learning rate is found
     ckpt_path = os.path.join(trainer.default_root_dir, f".lr_find_{uuid.uuid4()}.ckpt")
-    trainer.fit_loop.current_epoch -= 1
-    trainer.fit_loop.global_step -= 1
     trainer.save_checkpoint(ckpt_path)
-    trainer.fit_loop.current_epoch += 1
-    trainer.fit_loop.global_step += 1
->>>>>>> 985c9bdb
     params = __lr_finder_dump_params(trainer)
 
     # Set to values that are required by the algorithm
