--- conflicted
+++ resolved
@@ -58,17 +58,9 @@
             " Please disable the feature or incorporate the dataloader into the model."
         )
 
-<<<<<<< HEAD
-    state_dict = deepcopy(trainer.checkpoint_connector.dump_checkpoint())
-=======
     # Save initial model, that is loaded after batch size is found
     ckpt_path = os.path.join(trainer.default_root_dir, f".scale_batch_size_{uuid.uuid4()}.ckpt")
-    trainer.fit_loop.current_epoch -= 1
-    trainer.fit_loop.global_step -= 1
     trainer.save_checkpoint(ckpt_path)
-    trainer.fit_loop.current_epoch += 1
-    trainer.fit_loop.global_step += 1
->>>>>>> 985c9bdb
     params = __scale_batch_dump_params(trainer)
 
     # Set to values that are required by the algorithm
@@ -103,15 +95,11 @@
 def __scale_batch_dump_params(trainer: "pl.Trainer") -> Dict[str, Any]:
     return {
         "max_steps": trainer.fit_loop.max_steps,
+        "global_step": trainer.global_step,
         "logger": trainer.logger,
         "callbacks": trainer.callbacks,
         "auto_scale_batch_size": trainer.auto_scale_batch_size,
         "auto_lr_find": trainer.auto_lr_find,
-<<<<<<< HEAD
-        "global_step": trainer.global_step,
-        "max_steps": trainer.fit_loop.max_steps,
-=======
->>>>>>> 985c9bdb
         "limit_train_batches": trainer.limit_train_batches,
     }
 
