--- conflicted
+++ resolved
@@ -213,24 +213,15 @@
 
         rank_zero_warn("cleaning up tpu spawn environment...")
 
-<<<<<<< HEAD
-        # save the last weights
-        last_path = None
-        if trainer.state.fn == TrainerFn.FITTING and best_model_path is not None and len(best_model_path) > 0:
-            last_path = re.sub(".ckpt", ".tmp_end.ckpt", best_model_path)
-            self.checkpoint_io.save_checkpoint(state_dict, last_path)
-=======
             # save the last weights
             last_path = None
             if trainer.state.fn == TrainerFn.FITTING and best_model_path is not None and len(best_model_path) > 0:
                 last_path = re.sub(".ckpt", ".tmp_end.ckpt", best_model_path)
                 self.checkpoint_io.save_checkpoint(state_dict, last_path)
->>>>>>> 25473acd
 
         if self.local_rank != 0:
             return
 
-<<<<<<< HEAD
         # adds the `callback_metrics` to the queue
         extra = _ExtraQueue()
         if is_overridden("add_to_queue", self.lightning_module):
@@ -241,8 +232,6 @@
 
         return best_model_path, last_path, results, extra
 
-=======
->>>>>>> 25473acd
     def broadcast(self, obj: object, src: int = 0) -> object:
         if not self.is_distributed:
             return obj
