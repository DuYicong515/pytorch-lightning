# Copyright The PyTorch Lightning team.
#
# Licensed under the Apache License, Version 2.0 (the "License");
# you may not use this file except in compliance with the License.
# You may obtain a copy of the License at
#
#     http://www.apache.org/licenses/LICENSE-2.0
#
# Unless required by applicable law or agreed to in writing, software
# distributed under the License is distributed on an "AS IS" BASIS,
# WITHOUT WARRANTIES OR CONDITIONS OF ANY KIND, either express or implied.
# See the License for the specific language governing permissions and
# limitations under the License.
import logging
from typing import Optional

from pytorch_lightning.loops import Loop
from pytorch_lightning.loops.epoch import TrainingEpochLoop
from pytorch_lightning.loops.epoch.training_epoch_loop import _OUTPUTS_TYPE as _EPOCH_OUTPUTS_TYPE
from pytorch_lightning.loops.utilities import _is_max_limit_reached
from pytorch_lightning.trainer.connectors.logger_connector.result import _ResultCollection
from pytorch_lightning.trainer.progress import Progress
from pytorch_lightning.trainer.supporters import TensorRunningAccum
from pytorch_lightning.utilities import rank_zero_deprecation
from pytorch_lightning.utilities.exceptions import MisconfigurationException
from pytorch_lightning.utilities.model_helpers import is_overridden

log = logging.getLogger(__name__)


class FitLoop(Loop[None]):
    """This Loop iterates over the epochs to run the training.

    Args:
        min_epochs: The minimum number of epochs
        max_epochs: The maximum number of epochs, can be set -1 to turn this limit off
    """

    def __init__(
        self,
        min_epochs: Optional[int] = 0,
        max_epochs: int = 1000,
    ) -> None:
        super().__init__()
        if max_epochs < -1:
            # Allow max_epochs to be zero, since this will be handled by fit_loop.done
            raise MisconfigurationException(
                f"`max_epochs` must be a non-negative integer or -1. You passed in {max_epochs}."
            )

        self.max_epochs = max_epochs
        self.min_epochs = min_epochs
        self.epoch_loop = TrainingEpochLoop()
        self.epoch_progress = Progress()

        self._is_fresh_start_epoch: bool = True
        self._outputs: _EPOCH_OUTPUTS_TYPE = []

    @property
    def current_epoch(self) -> int:
        """Return the current epoch."""
        return self.epoch_progress.current.completed

    @current_epoch.setter
    def current_epoch(self, value: int) -> None:
        """Setter for the current epoch."""
        self.epoch_progress.current.completed = value

    @property
    def global_step(self) -> int:
        """Returns the global step."""
        return self.epoch_loop.global_step

    @global_step.setter
    def global_step(self, value: int) -> None:
        """Sets the global step (forwards to epoch_loop)"""
        self.epoch_loop.global_step = value

    @property
    def total_batch_idx(self) -> int:
        """Returns the current batch index (across epochs)"""
        return self.epoch_loop.total_batch_idx

    @property
    def batch_idx(self) -> int:
        """Returns the current batch index (within this epoch)"""
        return self.epoch_loop.batch_idx

    @property
    def split_idx(self) -> Optional[int]:
        """Returns the index of the current batch split (within the current batch) for bptt."""
        return self.epoch_loop.batch_loop.split_idx

    @property
    def min_steps(self) -> Optional[int]:
        # TODO(@justusschock): Why aren't we using the attribute in this class?
        """Returns the minimum numnber of steps to run."""
        return self.epoch_loop.min_steps

    @min_steps.setter
    def min_steps(self, value: Optional[int]) -> None:
        """Sets the minimum number of steps (forwards to epoch_loop)"""
        # TODO(@awaelchli): This setter is required by debugging connector (fast dev run), should be avoided
        self.epoch_loop.min_steps = value

    @property
    def max_steps(self) -> int:
        """Returns the maximum number of steps to run."""
        return self.epoch_loop.max_steps

    @max_steps.setter
    def max_steps(self, value: int) -> None:
        """Sets the maximum number of steps (forwards to epoch_loop)"""
        # TODO(@awaelchli): This setter is required by debugging connector (fast dev run), should be avoided
        if value is None:
            rank_zero_deprecation(
                "Setting `max_steps = None` is deprecated in v1.5 and will no longer be supported in v1.7."
                " Use `max_steps = -1` instead."
            )
            value = -1
        elif value < -1:
            raise MisconfigurationException(
                f"`max_steps` must be a non-negative integer or -1 (infinite steps). You passed in {value}."
            )
        self.epoch_loop.max_steps = value

    @property
    def running_loss(self) -> TensorRunningAccum:
        """Returns the running loss."""
        return self.epoch_loop.batch_loop.running_loss

    @property
    def _skip_backward(self) -> bool:
        """Determines whether the loop will skip backward during automatic optimization."""
        return self.epoch_loop.batch_loop.optimizer_loop._skip_backward

    @_skip_backward.setter
    def _skip_backward(self, value: bool) -> None:
        """Determines whether the loop will skip backward during automatic optimization."""
        self.epoch_loop.batch_loop.optimizer_loop._skip_backward = value

    @property
    def _results(self) -> _ResultCollection:
        if self.trainer.training:
            return self.epoch_loop._results
        if self.trainer.validating:
            return self.epoch_loop.val_loop._results
        raise RuntimeError("`FitLoop._results` property isn't defined. Accessed outside of scope")

    @property
    def done(self) -> bool:
        """Evaluates when to leave the loop."""
        # TODO(@awaelchli): Move track steps inside training loop and move part of these condition inside training loop
        stop_steps = _is_max_limit_reached(self.global_step, self.max_steps)
        stop_epochs = _is_max_limit_reached(self.current_epoch, self.max_epochs)

        should_stop = self.trainer.should_stop
        if should_stop:
            should_stop = self.current_epoch >= self.min_epochs if self.min_epochs else True
            if not should_stop:
                log.info(
                    f"Trainer was signaled to stop but required minimum epochs ({self.min_epochs}) has not been met."
                    " Training will continue..."
                )
        return stop_steps or should_stop or stop_epochs or self.trainer.num_training_batches == 0

    @property
    def skip(self) -> bool:
        """Whether we should skip the training and immediately return from the call to :meth:`run`."""
        # since `trainer.num_training_batches` depends on the `train_dataloader` but that won't be called
        # until `on_run_start`, we use `limit_train_batches` instead
        return self.done or self.trainer.limit_train_batches == 0

    def connect(self, epoch_loop: TrainingEpochLoop) -> None:  # type: ignore[override]
        """Connects a training epoch loop to this fit loop."""
        self.epoch_loop = epoch_loop

    def reset(self) -> None:
        """Resets the internal state of this loop."""
        if self.restarting:
            self.epoch_progress.reset_on_restart()

    def on_run_start(self) -> None:  # type: ignore[override]
        """Calls the ``on_train_start`` hook."""
        # reset train dataloader and val dataloader
        self.trainer.reset_train_val_dataloaders(self.trainer.lightning_module)
        self._is_fresh_start_epoch = True
        self._results.to(device=self.trainer.lightning_module.device)
        self.trainer._call_callback_hooks("on_train_start")
        self.trainer._call_lightning_module_hook("on_train_start")
        self.trainer._call_strategy_hook("on_train_start")

    def on_advance_start(self) -> None:  # type: ignore[override]
        """Prepares the dataloader for training and calls the hooks ``on_epoch_start`` and
        ``on_train_epoch_start``"""
        model = self.trainer.lightning_module

        # reset train dataloader
        if not self._is_fresh_start_epoch and self.trainer._data_connector._should_reload_train_dl:
            self.trainer.reset_train_dataloader(model)
        self._is_fresh_start_epoch = False

        # reset outputs here instead of in `reset` as they are not accumulated between epochs
        self._outputs = []

        if self.trainer.train_dataloader is not None and callable(
            getattr(self.trainer.train_dataloader.sampler, "set_epoch", None)
        ):
            # set seed for distributed sampler (enables shuffling for each epoch)
            self.trainer.train_dataloader.sampler.set_epoch(self.current_epoch)

        # changing gradient according accumulation_scheduler
        self.trainer.accumulation_scheduler.on_train_epoch_start(self.trainer, self.trainer.lightning_module)

        # stores accumulated grad fractions per batch
        self.epoch_loop.batch_loop.accumulated_loss.reset(window_length=self.trainer.accumulate_grad_batches)

        self.epoch_progress.increment_ready()

        self.trainer.logger_connector.on_epoch_start()

        self.trainer._call_callback_hooks("on_epoch_start")
        self.trainer._call_lightning_module_hook("on_epoch_start")

        self.trainer._call_callback_hooks("on_train_epoch_start")
        self.trainer._call_lightning_module_hook("on_train_epoch_start")

        self.epoch_progress.increment_started()

    def advance(self) -> None:  # type: ignore[override]
        """Runs one whole epoch."""
        assert self.trainer.train_dataloader is not None
        dataloader = self.trainer.strategy.process_dataloader(self.trainer.train_dataloader)
        data_fetcher = self.trainer._data_connector.get_profiled_dataloader(dataloader)

        with self.trainer.profiler.profile("run_training_epoch"):
            self._outputs = self.epoch_loop.run(data_fetcher)

    def on_advance_end(self) -> None:
        # inform logger the batch loop has finished
        self.trainer.logger_connector.epoch_end_reached()

        # get the model and call model.training_epoch_end
        model = self.trainer.lightning_module
        if is_overridden("training_epoch_end", model) and self._outputs:
            epoch_end_outputs = self.epoch_loop._prepare_outputs_training_epoch_end(
                self._outputs,
                automatic=model.automatic_optimization,
                num_optimizers=len(self.trainer.optimizers),
            )
            # run lightning module hook training_epoch_end
            # refresh the result for custom logging at the epoch level
            epoch_end_outputs = self.trainer._call_lightning_module_hook("training_epoch_end", epoch_end_outputs)
            if epoch_end_outputs is not None:
                raise MisconfigurationException(
                    "`training_epoch_end` expects a return of None. "
                    "HINT: remove the return statement in `training_epoch_end`."
                )
        # free memory
        self._outputs = []

        self.epoch_progress.increment_processed()

        # call train epoch end hooks
        self.trainer._call_callback_hooks("on_train_epoch_end")
        self.trainer._call_lightning_module_hook("on_train_epoch_end")

        self.trainer._call_callback_hooks("on_epoch_end")
        self.trainer._call_lightning_module_hook("on_epoch_end")

        self.trainer.logger_connector.on_epoch_end()

        if self.epoch_loop._num_ready_batches_reached():
            self.epoch_loop.update_lr_schedulers("epoch", update_plateau_schedulers=True)

<<<<<<< HEAD
            # TODO(@carmocca): remove this check after implementing `loop.stop()`. This is required by
            # tests/loops/test_training_loop.py::test_should_stop_mid_epoch
            # if not self.trainer.should_stop:
            self.epoch_progress.increment_completed()

        # the global step is manually decreased here due to backwards compatibility with existing loggers
        # as they expect that the same step is used when logging epoch end metrics even when the batch loop has
        # finished. this means the attribute does not exactly track the number of optimizer steps applied.
        # TODO(@carmocca): deprecate and rename so users don't get confused
        self.global_step -= 1
        # log epoch metrics
        self.trainer.logger_connector.update_train_epoch_metrics()
        self.global_step += 1

        # if fault tolerant is enabled and process has been notified, exit.
        self.trainer._exit_gracefully_on_signal()
=======
        self.epoch_progress.increment_completed()
>>>>>>> 59a7ba76

        # the global step is manually decreased here due to backwards compatibility with existing loggers
        # as they expect that the same step is used when logging epoch end metrics even when the batch loop has
        # finished. this means the attribute does not exactly track the number of optimizer steps applied.
        # TODO(@carmocca): deprecate and rename so users don't get confused
        self.global_step -= 1
        # log epoch metrics
        self.trainer.logger_connector.update_train_epoch_metrics()
        self.global_step += 1

        # if fault tolerant is enabled and process has been notified, exit.
        self.trainer._exit_gracefully_on_signal()

    def on_run_end(self) -> None:
        """Calls the ``on_train_end`` hook."""
        # hook
        self.trainer._call_callback_hooks("on_train_end")
        self.trainer._call_lightning_module_hook("on_train_end")
        self.trainer._call_strategy_hook("on_train_end")

        # give accelerators a chance to finish
        self.trainer.strategy.on_train_end()

    def teardown(self) -> None:
        self.epoch_loop.teardown()

    def _should_accumulate(self) -> bool:
        """Whether the gradients should be accumulated."""
        return self.epoch_loop._should_accumulate()<|MERGE_RESOLUTION|>--- conflicted
+++ resolved
@@ -273,7 +273,6 @@
         if self.epoch_loop._num_ready_batches_reached():
             self.epoch_loop.update_lr_schedulers("epoch", update_plateau_schedulers=True)
 
-<<<<<<< HEAD
             # TODO(@carmocca): remove this check after implementing `loop.stop()`. This is required by
             # tests/loops/test_training_loop.py::test_should_stop_mid_epoch
             # if not self.trainer.should_stop:
@@ -290,21 +289,6 @@
 
         # if fault tolerant is enabled and process has been notified, exit.
         self.trainer._exit_gracefully_on_signal()
-=======
-        self.epoch_progress.increment_completed()
->>>>>>> 59a7ba76
-
-        # the global step is manually decreased here due to backwards compatibility with existing loggers
-        # as they expect that the same step is used when logging epoch end metrics even when the batch loop has
-        # finished. this means the attribute does not exactly track the number of optimizer steps applied.
-        # TODO(@carmocca): deprecate and rename so users don't get confused
-        self.global_step -= 1
-        # log epoch metrics
-        self.trainer.logger_connector.update_train_epoch_metrics()
-        self.global_step += 1
-
-        # if fault tolerant is enabled and process has been notified, exit.
-        self.trainer._exit_gracefully_on_signal()
 
     def on_run_end(self) -> None:
         """Calls the ``on_train_end`` hook."""
