# Copyright The PyTorch Lightning team.
#
# Licensed under the Apache License, Version 2.0 (the "License");
# you may not use this file except in compliance with the License.
# You may obtain a copy of the License at
#
#     http://www.apache.org/licenses/LICENSE-2.0
#
# Unless required by applicable law or agreed to in writing, software
# distributed under the License is distributed on an "AS IS" BASIS,
# WITHOUT WARRANTIES OR CONDITIONS OF ANY KIND, either express or implied.
# See the License for the specific language governing permissions and
# limitations under the License.
from dataclasses import dataclass, field
from functools import partial
from typing import Any, Callable, Dict, List, Optional, Tuple, Union

import torch
from torch import Tensor
from torch.optim import Optimizer

from pytorch_lightning.core.optimizer import LightningOptimizer
from pytorch_lightning.loops import Loop
from pytorch_lightning.loops.optimization.closure import AbstractClosure, OutputResult
from pytorch_lightning.loops.utilities import (
    _block_parallel_sync_behavior,
    _build_training_step_kwargs,
    _extract_hiddens,
    check_finite_loss,
)
from pytorch_lightning.trainer.progress import OptimizationProgress
from pytorch_lightning.utilities import _AcceleratorType, AMPType
from pytorch_lightning.utilities.exceptions import MisconfigurationException
from pytorch_lightning.utilities.finite_checks import detect_nan_parameters
from pytorch_lightning.utilities.imports import _TPU_AVAILABLE
from pytorch_lightning.utilities.types import STEP_OUTPUT
from pytorch_lightning.utilities.warnings import WarningCache


@dataclass
class ClosureResult(OutputResult):
    """A container to hold the result of a :class:`Closure` call.

    It is created from the output of :meth:`~pytorch_lightning.core.lightning.LightningModule.training_step`.

    Attributes:
        closure_loss: The loss with a graph attached.
        loss: A detached copy of the closure loss.
        extra: Any keys other than the loss returned.
    """

    closure_loss: Optional[Tensor]
    loss: Optional[Tensor] = field(init=False, default=None)
    extra: Dict[str, Any] = field(default_factory=dict)

    def __post_init__(self) -> None:
        self._clone_loss()

    def _clone_loss(self) -> None:
        if self.closure_loss is not None:
            # the loss will get scaled for amp. avoid any modifications to it
            self.loss = self.closure_loss.detach().clone()

    @classmethod
    def from_training_step_output(
        cls, training_step_output: Optional[STEP_OUTPUT], normalize: int = 1
    ) -> "ClosureResult":
        closure_loss, extra = None, {}

        if isinstance(training_step_output, dict):
            # this should not modify the `training_step_output`, as the user could be using it after `training_step_end`
            closure_loss = training_step_output.get("loss")
            if closure_loss is None:
                raise MisconfigurationException(
                    "In automatic_optimization, when `training_step` returns a dict, the 'loss' key needs to be present"
                )
            extra = {k: v for k, v in training_step_output.items() if k not in ("loss", "hiddens")}
        elif isinstance(training_step_output, Tensor):
            closure_loss = training_step_output
        elif training_step_output is not None:
            raise MisconfigurationException(
                "In automatic optimization, `training_step` must return a Tensor, "
                "a dict, or None (where the step will be skipped)."
            )

        if closure_loss is not None:
            # accumulate the loss. If ``accumulate_grad_batches == 1``, no effect
            # note: avoid in-place operation `x /= y` here on purpose
            closure_loss = closure_loss / normalize

        return cls(closure_loss, extra=extra)

    def asdict(self) -> Dict[str, Any]:
        return {"loss": self.loss, **self.extra}


class Closure(AbstractClosure[ClosureResult]):
    """An implementation of a :class:`AbstractClosure` for automatic optimization in Lightning that combines three
    elementary closures into one: ``training_step``, ``backward`` and ``zero_grad``.

    The Closure gets created by the training loop(s) and is then passed to the
    :meth:`torch.optim.Optimizer.step` method. An optimizer is responsible for calling the closure and optionally
    do something with the output.

    Args:
        step_fn: This is typically the :meth:`pytorch_lightning.core.lightning.LightningModule.training_step
            wrapped with processing for its outputs
        backward_fn: A function that takes a loss value as input, performs back-propagation and returns the loss value.
            Can be set to ``None`` to skip the backward operation.
        zero_grad_fn: A function that zeroes the gradients. Can be set to ``None`` to skip zero_grad, for example
            when accumulating gradients.

    Example:

        closure = Closure()
        optimizer = torch.optim.Adam(...)
        optimizer.step(closure)
    """

    warning_cache = WarningCache()

    def __init__(
        self,
        step_fn: Callable[[], ClosureResult],
        backward_fn: Optional[Callable[[Tensor], None]] = None,
        zero_grad_fn: Optional[Callable[[], None]] = None,
    ):
        super().__init__()
        self._step_fn = step_fn
        self._backward_fn = backward_fn
        self._zero_grad_fn = zero_grad_fn

    def closure(self, *args: Any, **kwargs: Any) -> ClosureResult:
        step_output = self._step_fn()

        if step_output.closure_loss is None:
            self.warning_cache.warn("`training_step` returned `None`. If this was on purpose, ignore this warning...")

        if self._zero_grad_fn is not None:
            self._zero_grad_fn()

        if self._backward_fn is not None and step_output.closure_loss is not None:
            self._backward_fn(step_output.closure_loss)

        return step_output

    def __call__(self, *args: Any, **kwargs: Any) -> Optional[Tensor]:
        self._result = self.closure(*args, **kwargs)
        return self._result.loss


_OUTPUTS_TYPE = Dict[int, Dict[str, Any]]


class OptimizerLoop(Loop[_OUTPUTS_TYPE]):
    """Runs over a sequence of optimizers.

    This loop implements what is known in Lightning as Automatic Optimization.
    """

    output_result_cls = ClosureResult

    def __init__(self) -> None:
        super().__init__()
        self.optim_progress: OptimizationProgress = OptimizationProgress()

        self._outputs: _OUTPUTS_TYPE = {}
        self._skip_backward: bool = False
        self._batch_idx: int = 0
        self._optimizers: Tuple[Optimizer, ...] = tuple()
        self._indices: Tuple[int, ...] = tuple()
        self._hiddens: Optional[Any] = None

    @property
    def optimizer_idx(self) -> int:
        return self._indices[self.optim_progress.optimizer_position]

    @property
    def done(self) -> bool:
        """Returns ``True`` when the last optimizer in the sequence has run."""
        return self.optim_progress.optimizer_position >= len(self._indices)

    def connect(self, **kwargs: "Loop") -> None:
        raise NotImplementedError(f"{self.__class__.__name__} does not connect any child loops.")

    def reset(self) -> None:
        if not self.restarting:
            # when reset() is called from outside (manually), we reset the loop progress
            self.optim_progress.optimizer_position = 0
        else:
            self.optim_progress.reset_on_restart()
        self._outputs = {}

    def on_run_start(  # type: ignore[override]
        self, batch: Any, optimizers: List[Tuple[int, Optimizer]], batch_idx: int
    ) -> None:
        self._batch_idx = batch_idx
        self._indices, self._optimizers = zip(*optimizers)
        if self.done:
            self.optim_progress.optimizer_position = 0

    def advance(self, batch: Any, *args: Any, **kwargs: Any) -> None:  # type: ignore[override]
        result = self._run_optimization(
            batch,
            self._batch_idx,
            self._optimizers[self.optim_progress.optimizer_position],
            self.optimizer_idx,
        )
        if result.loss is not None:
            # automatic optimization assumes a loss needs to be returned for extras to be considered as the batch
            # would be skipped otherwise
            self._outputs[self.optimizer_idx] = result.asdict()
        self.optim_progress.optimizer_position += 1

    def on_run_end(self) -> _OUTPUTS_TYPE:
        outputs, self._outputs = self._outputs, {}  # free memory
        self._indices = tuple()
        self._optimizers = tuple()
        return outputs

    def _run_optimization(
        self, split_batch: Any, batch_idx: int, optimizer: torch.optim.Optimizer, opt_idx: int
    ) -> ClosureResult:
        """Runs closure (train step + backward) together with optimization if necessary.

        Args:
            split_batch: the current tbptt split of the whole batch
            batch_idx: the index of the current batch
            optimizer: the current optimizer
            opt_idx: the index of the current optimizer
        """
        # toggle model params
        self._run_optimization_start(opt_idx, optimizer)

        closure = self._make_closure(split_batch, batch_idx, opt_idx, optimizer)

        if (
            # when the training type plugin handles accumulation, we want to always call the optimizer step
            not self.trainer.strategy.handles_gradient_accumulation
            and self.trainer.fit_loop._should_accumulate()
        ):
            # For gradient accumulation

            # -------------------
            # calculate loss (train step + train step end)
            # -------------------
            # automatic_optimization=True: perform ddp sync only when performing optimizer_step
            with _block_parallel_sync_behavior(self.trainer.strategy, block=True):
                closure()

        # ------------------------------
        # BACKWARD PASS
        # ------------------------------
        # gradient update with accumulated gradients
        else:
            self._optimizer_step(optimizer, opt_idx, batch_idx, closure)

        result = closure.consume_result()

        if result.loss is not None:
            # if no result, user decided to skip optimization
            # otherwise update running loss + reset accumulated loss
            # TODO: find proper way to handle updating running loss
            self.trainer.fit_loop.epoch_loop.batch_loop._update_running_loss(result.loss)

        # untoggle model params
        self._run_optimization_end(opt_idx)
        return result

    def _make_closure(self, split_batch: Any, batch_idx: int, opt_idx: int, optimizer: Optimizer) -> Closure:
        """Build a closure object that captures the given arguments and runs the `training_step` function and
        optionally other functions such as `backward` and `zero_grad`."""
        step_fn = self._make_step_fn(split_batch, batch_idx, opt_idx)
        backward_fn = self._make_backward_fn(optimizer, opt_idx)
        zero_grad_fn = self._make_zero_grad_fn(batch_idx, opt_idx, optimizer)
        return Closure(step_fn=step_fn, backward_fn=backward_fn, zero_grad_fn=zero_grad_fn)

    def _make_step_fn(self, split_batch: Any, batch_idx: int, opt_idx: int) -> Callable[[], ClosureResult]:
        """Build the step function that runs the `training_step` and processes its output."""
        return partial(self._training_step, split_batch, batch_idx, opt_idx)

    def _make_zero_grad_fn(self, batch_idx: int, opt_idx: int, optimizer: Optimizer) -> Optional[Callable[[], None]]:
        """Build a `zero_grad` function that zeroes the gradients before back-propagation.

        Returns ``None`` in the case backward needs to be skipped.
        """

        if self._skip_backward:
            return None

        is_first_batch_to_accumulate = batch_idx % self.trainer.accumulate_grad_batches == 0
        if not is_first_batch_to_accumulate:
            return None

        def zero_grad_fn() -> None:
            self._on_before_zero_grad(optimizer)
            self._optimizer_zero_grad(batch_idx, optimizer, opt_idx)

        return zero_grad_fn

    def _make_backward_fn(self, optimizer: Optimizer, opt_idx: int) -> Optional[Callable[[Tensor], None]]:
        """Build a `backward` function that handles back-propagation through the output produced by the
        `training_step` function.

        Returns ``None`` in the case backward needs to be skipped.
        """
        if self._skip_backward:
            return None

        def backward_fn(loss: Tensor) -> None:
            self.trainer._call_strategy_hook("backward", loss, optimizer, opt_idx)

            # check if model weights are nan
            if self.trainer._terminate_on_nan:
                detect_nan_parameters(self.trainer.lightning_module)

        return backward_fn

    def _run_optimization_start(self, opt_idx: int, optimizer: torch.optim.Optimizer) -> None:
        """Toggles the optimizer to ensure the correct one is used and prevend dangling grads.

        Args:
            opt_idx: the index of the optimizer to use
            optimizer: the optimizer to use
        """
        # make sure only the gradients of the current optimizer's parameters are calculated
        # in the training step to prevent dangling gradients in multiple-optimizer setup.
        if len(self.trainer.optimizers) > 1:
            model = self.trainer.lightning_module
            model.toggle_optimizer(optimizer, opt_idx)

    def _run_optimization_end(self, opt_idx: int) -> None:
        if len(self.trainer.optimizers) > 1:
            model = self.trainer.lightning_module
            model.untoggle_optimizer(opt_idx)

    def _optimizer_step(
        self,
        optimizer: Union[Optimizer, LightningOptimizer],
        opt_idx: int,
        batch_idx: int,
        train_step_and_backward_closure: Callable[[], Optional[Tensor]],
    ) -> None:
        """Performs the optimizer step and some sanity checking.

        Args:
            optimizer: the optimizer to perform the step with
            opt_idx: the index of the current :param:`optimizer`
            batch_idx: the index of the current batch
            train_step_and_backward_closure: the closure function performing the train step and computing the
                gradients. By default called by the optimizer (if possible)
        """
        is_lbfgs = isinstance(optimizer, torch.optim.LBFGS)

        # wraps into LightningOptimizer only for running step
        if self.trainer.amp_backend == AMPType.APEX:
            # apex overrides .step function and need to be wrapped on each step
<<<<<<< HEAD
            optimizer = LightningOptimizer._wrap_optimizer(optimizer, self.trainer.strategy, opt_idx)
=======
            optimizer = LightningOptimizer._to_lightning_optimizer(optimizer, self.trainer.strategy, opt_idx)
>>>>>>> c8594653
        else:
            optimizer = self.trainer.strategy._lightning_optimizers[opt_idx]

        self.optim_progress.optimizer.step.increment_ready()

        # model hook
        self.trainer._call_lightning_module_hook(
            "optimizer_step",
            self.trainer.current_epoch,
            batch_idx,
            optimizer,
            opt_idx,
            train_step_and_backward_closure,
            on_tpu=(self.trainer._device_type == _AcceleratorType.TPU and _TPU_AVAILABLE),
            using_native_amp=(self.trainer.amp_backend == AMPType.NATIVE),
            using_lbfgs=is_lbfgs,
        )

        self.optim_progress.optimizer.step.increment_completed()

    def _on_before_zero_grad(self, optimizer: torch.optim.Optimizer) -> None:
        """Calls the ``on_before_zero_grad`` hook.

        Args:
            optimizer: the current optimizer
        """
        self.optim_progress.optimizer.zero_grad.increment_ready()
        self.trainer._call_callback_hooks("on_before_zero_grad", optimizer)
        self.trainer._call_lightning_module_hook("on_before_zero_grad", optimizer)
        self.optim_progress.optimizer.zero_grad.increment_started()

    def _optimizer_zero_grad(self, batch_idx: int, optimizer: torch.optim.Optimizer, opt_idx: int) -> None:
        """Zeroes out all gradients of parameters optimized by the current optimizer.

        Args:
            batch_idx: the index of the current batch
            optimizer: the current optimizer
            opt_idx: the index of the current optimizer
        """
        self.trainer._call_lightning_module_hook(
            "optimizer_zero_grad", self.trainer.current_epoch, batch_idx, optimizer, opt_idx
        )
        self.optim_progress.optimizer.zero_grad.increment_completed()

    def _training_step(self, split_batch: Any, batch_idx: int, opt_idx: int) -> ClosureResult:
        """Performs the actual train step with the tied hooks.

        Args:
            split_batch: the current tbptt split of the current batch
            batch_idx: the index of the current batch
            opt_idx: the index of the current optimizer

        Returns:
            A ``ClosureResult`` containing the training step output.
        """
        # give the PL module a result for logging
        lightning_module = self.trainer.lightning_module

        with self.trainer.profiler.profile("model_forward"):

            step_kwargs = _build_training_step_kwargs(
                lightning_module, self.trainer.optimizers, split_batch, batch_idx, opt_idx, self._hiddens
            )

            # manually capture logged metrics
            training_step_output = self.trainer._call_strategy_hook("training_step", *step_kwargs.values())
            self.trainer.strategy.post_training_step()

            model_output = self.trainer._call_lightning_module_hook("training_step_end", training_step_output)
            strategy_output = self.trainer._call_strategy_hook("training_step_end", training_step_output)
            training_step_output = strategy_output if model_output is None else model_output

            self._hiddens = _extract_hiddens(training_step_output, lightning_module.truncated_bptt_steps)

            result = self.output_result_cls.from_training_step_output(
                training_step_output, self.trainer.accumulate_grad_batches
            )

            if self.trainer._terminate_on_nan:
                check_finite_loss(result.closure_loss)

            if self.trainer.move_metrics_to_cpu:
                # hiddens and the training step output are not moved as they are not considered "metrics"
                assert self.trainer._results is not None
                self.trainer._results.cpu()

        return result<|MERGE_RESOLUTION|>--- conflicted
+++ resolved
@@ -355,11 +355,7 @@
         # wraps into LightningOptimizer only for running step
         if self.trainer.amp_backend == AMPType.APEX:
             # apex overrides .step function and need to be wrapped on each step
-<<<<<<< HEAD
             optimizer = LightningOptimizer._wrap_optimizer(optimizer, self.trainer.strategy, opt_idx)
-=======
-            optimizer = LightningOptimizer._to_lightning_optimizer(optimizer, self.trainer.strategy, opt_idx)
->>>>>>> c8594653
         else:
             optimizer = self.trainer.strategy._lightning_optimizers[opt_idx]
 
