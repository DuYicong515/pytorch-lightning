--- conflicted
+++ resolved
@@ -153,14 +153,8 @@
         if self.restarting and self._should_check_val_fx(self.batch_idx, self.batch_progress.is_last_batch):
             # skip training and run validation in `on_advance_end`
             return
-<<<<<<< HEAD
-        else:
-            # we are going to train first so the val loop does not need to restart
-            self.val_loop.restarting = False
-=======
         # we are going to train first so the val loop does not need to restart
         self.val_loop.restarting = False
->>>>>>> 18bbb39e
 
         assert self._dataloader_iter is not None
         batch_idx, (batch, self.batch_progress.is_last_batch) = next(self._dataloader_iter)
