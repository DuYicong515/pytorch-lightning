--- conflicted
+++ resolved
@@ -1721,21 +1721,12 @@
         self.training_type_plugin.optimizers = new_optims
 
     @property
-<<<<<<< HEAD
     def lr_schedulers(self) -> List[LR_SCHEDULER_CONFIG]:
-        return self.accelerator.lr_schedulers
+        return self.training_type_plugin.lr_schedulers
 
     @lr_schedulers.setter
     def lr_schedulers(self, new_schedulers: List[LR_SCHEDULER_CONFIG]) -> None:
-        self.accelerator.lr_schedulers = new_schedulers
-=======
-    def lr_schedulers(self) -> List[LRSchedulerTypeUnion]:
-        return self.training_type_plugin.lr_schedulers
-
-    @lr_schedulers.setter
-    def lr_schedulers(self, new_schedulers: List[LRSchedulerTypeUnion]) -> None:
         self.training_type_plugin.lr_schedulers = new_schedulers
->>>>>>> 60431799
 
     @property
     def optimizer_frequencies(self) -> list:
