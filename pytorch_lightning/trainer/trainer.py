--- conflicted
+++ resolved
@@ -457,16 +457,8 @@
         self.signal_connector = SignalConnector(self)
         self.tuner = Tuner(self)
 
-<<<<<<< HEAD
-        fit_loop = FitLoop(
-            min_epochs=(0 if (min_epochs is None and min_steps is None and max_time is None) else min_epochs),
-            max_epochs=(
-                max_epochs if max_epochs is not None else (1000 if (max_steps == -1 and max_time is None) else -1)
-            ),
-=======
         min_steps, max_steps, min_epochs, max_epochs, max_time = _parse_loop_limits(
             min_steps, max_steps, min_epochs, max_epochs, max_time
->>>>>>> 1a708463
         )
         fit_loop = FitLoop(min_epochs=min_epochs, max_epochs=max_epochs)
         training_epoch_loop = TrainingEpochLoop(min_steps=min_steps, max_steps=max_steps)
