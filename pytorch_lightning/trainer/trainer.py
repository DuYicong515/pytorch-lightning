--- conflicted
+++ resolved
@@ -137,16 +137,12 @@
         gradient_clip_algorithm: Optional[str] = None,
         process_position: int = 0,
         num_nodes: int = 1,
-<<<<<<< HEAD
-        num_processes: int = 1,  # TODO: Remove in 1.8
-=======
-        num_processes: Optional[int] = None,
->>>>>>> 5da065e2
+        num_processes: Optional[int] = None, # TODO: Remove in 2.0
         devices: Optional[Union[List[int], str, int]] = None,
-        gpus: Optional[Union[List[int], str, int]] = None,  # TODO: Remove in 1.8
+        gpus: Optional[Union[List[int], str, int]] = None,  # TODO: Remove in 2.0
         auto_select_gpus: bool = False,
-        tpu_cores: Optional[Union[List[int], str, int]] = None,  # TODO: Remove in 1.8
-        ipus: Optional[int] = None,  # TODO: Remove in 1.8
+        tpu_cores: Optional[Union[List[int], str, int]] = None,  # TODO: Remove in 2.0
+        ipus: Optional[int] = None,  # TODO: Remove in 2.0
         log_gpu_memory: Optional[str] = None,  # TODO: Remove in 1.7
         progress_bar_refresh_rate: Optional[int] = None,  # TODO: remove in v1.7
         enable_progress_bar: bool = True,
