# Copyright The PyTorch Lightning team.
#
# Licensed under the Apache License, Version 2.0 (the "License");
# you may not use this file except in compliance with the License.
# You may obtain a copy of the License at
#
#     http://www.apache.org/licenses/LICENSE-2.0
#
# Unless required by applicable law or agreed to in writing, software
# distributed under the License is distributed on an "AS IS" BASIS,
# WITHOUT WARRANTIES OR CONDITIONS OF ANY KIND, either express or implied.
# See the License for the specific language governing permissions and
# limitations under the License.
"""Trainer to automate the training."""
import logging
import os
import traceback
import warnings
from datetime import timedelta
from pathlib import Path
from typing import Any, Dict, Iterable, List, Optional, Tuple, Union
from weakref import proxy

import torch

import pytorch_lightning as pl
from pytorch_lightning.accelerators import Accelerator, GPUAccelerator, IPUAccelerator
from pytorch_lightning.callbacks import Callback
from pytorch_lightning.core.datamodule import LightningDataModule
from pytorch_lightning.loggers import LightningLoggerBase
from pytorch_lightning.loops import TrainingBatchLoop, TrainingEpochLoop
from pytorch_lightning.loops.dataloader.evaluation_loop import EvaluationLoop
from pytorch_lightning.loops.dataloader.prediction_loop import PredictionLoop
from pytorch_lightning.loops.fit_loop import FitLoop
from pytorch_lightning.plugins import DDPSpawnPlugin, Plugin
from pytorch_lightning.plugins.environments import ClusterEnvironment
from pytorch_lightning.profiler import (
    AdvancedProfiler,
    BaseProfiler,
    PassThroughProfiler,
    PyTorchProfiler,
    SimpleProfiler,
    XLAProfiler,
)
from pytorch_lightning.trainer.callback_hook import TrainerCallbackHookMixin
from pytorch_lightning.trainer.configuration_validator import ConfigValidator
from pytorch_lightning.trainer.connectors.accelerator_connector import AcceleratorConnector
from pytorch_lightning.trainer.connectors.callback_connector import CallbackConnector
from pytorch_lightning.trainer.connectors.checkpoint_connector import CheckpointConnector
from pytorch_lightning.trainer.connectors.data_connector import DataConnector
from pytorch_lightning.trainer.connectors.debugging_connector import DebuggingConnector
from pytorch_lightning.trainer.connectors.env_vars_connector import _defaults_from_env_vars
from pytorch_lightning.trainer.connectors.logger_connector import LoggerConnector
from pytorch_lightning.trainer.connectors.model_connector import ModelConnector
from pytorch_lightning.trainer.connectors.optimizer_connector import OptimizerConnector
from pytorch_lightning.trainer.connectors.slurm_connector import SLURMConnector
from pytorch_lightning.trainer.connectors.training_trick_connector import TrainingTricksConnector
from pytorch_lightning.trainer.data_loading import TrainerDataLoadingMixin
from pytorch_lightning.trainer.deprecated_api import DeprecatedTrainerAttributes
from pytorch_lightning.trainer.model_hooks import TrainerModelHooksMixin
from pytorch_lightning.trainer.optimizers import TrainerOptimizersMixin
from pytorch_lightning.trainer.properties import TrainerProperties
from pytorch_lightning.trainer.states import TrainerFn, TrainerState, TrainerStatus
from pytorch_lightning.tuner.auto_gpu_select import pick_multiple_gpus
from pytorch_lightning.tuner.lr_finder import _LRFinder
from pytorch_lightning.tuner.tuning import Tuner
from pytorch_lightning.utilities import (
    _IPU_AVAILABLE,
    _TPU_AVAILABLE,
    device_parser,
    DeviceType,
    parsing,
    rank_zero_deprecation,
    rank_zero_info,
    rank_zero_warn,
)
from pytorch_lightning.utilities.debugging import InternalDebugger
from pytorch_lightning.utilities.distributed import distributed_available
from pytorch_lightning.utilities.exceptions import MisconfigurationException
from pytorch_lightning.utilities.imports import _fault_tolerant_enabled
from pytorch_lightning.utilities.model_helpers import is_overridden
from pytorch_lightning.utilities.model_summary import ModelSummary, summarize
from pytorch_lightning.utilities.seed import reset_seed
from pytorch_lightning.utilities.types import _EVALUATE_OUTPUT, _PREDICT_OUTPUT, EVAL_DATALOADERS, TRAIN_DATALOADERS

log = logging.getLogger(__name__)
# warnings to ignore in trainer
warnings.filterwarnings(
    "ignore", message="torch.distributed.reduce_op is deprecated, please use torch.distributed.ReduceOp instead"
)


class Trainer(
    TrainerProperties,
    TrainerCallbackHookMixin,
    TrainerModelHooksMixin,
    TrainerOptimizersMixin,
    TrainerDataLoadingMixin,
    DeprecatedTrainerAttributes,
):
    @_defaults_from_env_vars
    def __init__(
        self,
        logger: Union[LightningLoggerBase, Iterable[LightningLoggerBase], bool] = True,
        checkpoint_callback: bool = True,
        callbacks: Optional[Union[List[Callback], Callback]] = None,
        default_root_dir: Optional[str] = None,
        gradient_clip_val: float = 0.0,
        gradient_clip_algorithm: str = "norm",
        process_position: int = 0,
        num_nodes: int = 1,
        num_processes: int = 1,
        devices: Optional[Union[List[int], str, int]] = None,
        gpus: Optional[Union[List[int], str, int]] = None,
        auto_select_gpus: bool = False,
        tpu_cores: Optional[Union[List[int], str, int]] = None,
        ipus: Optional[int] = None,
        log_gpu_memory: Optional[str] = None,
        progress_bar_refresh_rate: Optional[int] = None,
        overfit_batches: Union[int, float] = 0.0,
        track_grad_norm: Union[int, float, str] = -1,
        check_val_every_n_epoch: int = 1,
        fast_dev_run: Union[int, bool] = False,
        accumulate_grad_batches: Union[int, Dict[int, int], List[list]] = 1,
        max_epochs: Optional[int] = None,
        min_epochs: Optional[int] = None,
        max_steps: Optional[int] = None,
        min_steps: Optional[int] = None,
        max_time: Optional[Union[str, timedelta, Dict[str, int]]] = None,
        limit_train_batches: Union[int, float] = 1.0,
        limit_val_batches: Union[int, float] = 1.0,
        limit_test_batches: Union[int, float] = 1.0,
        limit_predict_batches: Union[int, float] = 1.0,
        val_check_interval: Union[int, float] = 1.0,
        flush_logs_every_n_steps: int = 100,
        log_every_n_steps: int = 50,
        accelerator: Optional[Union[str, Accelerator]] = None,
        sync_batchnorm: bool = False,
        precision: int = 32,
        weights_summary: Optional[str] = "top",
        weights_save_path: Optional[str] = None,
        num_sanity_val_steps: int = 2,
        truncated_bptt_steps: Optional[int] = None,
        resume_from_checkpoint: Optional[Union[Path, str]] = None,
        profiler: Optional[Union[BaseProfiler, str]] = None,
        benchmark: bool = False,
        deterministic: bool = False,
        reload_dataloaders_every_n_epochs: int = 0,
        reload_dataloaders_every_epoch: bool = False,
        auto_lr_find: Union[bool, str] = False,
        replace_sampler_ddp: bool = True,
        terminate_on_nan: bool = False,
        auto_scale_batch_size: Union[str, bool] = False,
        prepare_data_per_node: bool = True,
        plugins: Optional[Union[List[Union[Plugin, ClusterEnvironment, str]], Plugin, ClusterEnvironment, str]] = None,
        amp_backend: str = "native",
        amp_level: str = "O2",
        distributed_backend: Optional[str] = None,
        move_metrics_to_cpu: bool = False,
        multiple_trainloader_mode: str = "max_size_cycle",
        stochastic_weight_avg: bool = False,
        num_prefetch_batches: int = 1,
    ):
        r"""
        Customize every aspect of training via flags

        Args:

            accelerator: Previously known as distributed_backend (dp, ddp, ddp2, etc...).
                Can also take in an accelerator object for custom hardware.

            accumulate_grad_batches: Accumulates grads every k batches or as set up in the dict.

            amp_backend: The mixed precision backend to use ("native" or "apex")

            amp_level: The optimization level to use (O1, O2, etc...).

            auto_lr_find: If set to True, will make trainer.tune() run a learning rate finder,
                trying to optimize initial learning for faster convergence. trainer.tune() method will
                set the suggested learning rate in self.lr or self.learning_rate in the LightningModule.
                To use a different key set a string instead of True with the key name.

            auto_scale_batch_size: If set to True, will `initially` run a batch size
                finder trying to find the largest batch size that fits into memory.
                The result will be stored in self.batch_size in the LightningModule.
                Additionally, can be set to either `power` that estimates the batch size through
                a power search or `binsearch` that estimates the batch size through a binary search.

            auto_select_gpus: If enabled and `gpus` is an integer, pick available
                gpus automatically. This is especially useful when
                GPUs are configured to be in "exclusive mode", such
                that only one process at a time can access them.

            benchmark: If true enables cudnn.benchmark.

            callbacks: Add a callback or list of callbacks.

            checkpoint_callback: If ``True``, enable checkpointing.
                It will configure a default ModelCheckpoint callback if there is no user-defined ModelCheckpoint in
                :paramref:`~pytorch_lightning.trainer.trainer.Trainer.callbacks`.

            check_val_every_n_epoch: Check val every n train epochs.

            default_root_dir: Default path for logs and weights when no logger/ckpt_callback passed.
                Default: ``os.getcwd()``.
                Can be remote file paths such as `s3://mybucket/path` or 'hdfs://path/'

            deterministic: If true enables cudnn.deterministic.

            devices: Will be mapped to either `gpus`, `tpu_cores`, `num_processes` or `ipus`,
                based on the accelerator type.

            distributed_backend: deprecated. Please use 'accelerator'

            fast_dev_run: runs n if set to ``n`` (int) else 1 if set to ``True`` batch(es)
                of train, val and test to find any bugs (ie: a sort of unit test).

            flush_logs_every_n_steps: How often to flush logs to disk (defaults to every 100 steps).

            gpus: number of gpus to train on (int) or which GPUs to train on (list or str) applied per node

            gradient_clip_val: 0 means don't clip.

            gradient_clip_algorithm: 'value' means clip_by_value, 'norm' means clip_by_norm. Default: 'norm'

            limit_train_batches: How much of training dataset to check (float = fraction, int = num_batches)

            limit_val_batches: How much of validation dataset to check (float = fraction, int = num_batches)

            limit_test_batches: How much of test dataset to check (float = fraction, int = num_batches)

            limit_predict_batches: How much of prediction dataset to check (float = fraction, int = num_batches)

            logger: Logger (or iterable collection of loggers) for experiment tracking. A ``True`` value uses
                the default ``TensorBoardLogger``. ``False`` will disable logging. If multiple loggers are
                provided and the `save_dir` property of that logger is not set, local files (checkpoints,
                profiler traces, etc.) are saved in ``default_root_dir`` rather than in the ``log_dir`` of any
                of the individual loggers.

            log_gpu_memory: None, 'min_max', 'all'. Might slow performance

            log_every_n_steps: How often to log within steps (defaults to every 50 steps).

            prepare_data_per_node: If True, each LOCAL_RANK=0 will call prepare data.
                Otherwise only NODE_RANK=0, LOCAL_RANK=0 will prepare data

            process_position: orders the progress bar when running multiple models on same machine.

            progress_bar_refresh_rate: How often to refresh progress bar (in steps). Value ``0`` disables progress bar.
                Ignored when a custom progress bar is passed to :paramref:`~Trainer.callbacks`. Default: None, means
                a suitable value will be chosen based on the environment (terminal, Google COLAB, etc.).

            profiler: To profile individual steps during training and assist in identifying bottlenecks.

            overfit_batches: Overfit a fraction of training data (float) or a set number of batches (int).

            plugins: Plugins allow modification of core behavior like ddp and amp, and enable custom lightning plugins.

            precision: Double precision (64), full precision (32) or half precision (16). Can be used on CPU, GPU or
                TPUs.

            max_epochs: Stop training once this number of epochs is reached. Disabled by default (None).
                If both max_epochs and max_steps are not specified, defaults to ``max_epochs`` = 1000.

            min_epochs: Force training for at least these many epochs. Disabled by default (None).
                If both min_epochs and min_steps are not specified, defaults to ``min_epochs`` = 1.

            max_steps: Stop training after this number of steps. Disabled by default (None).

            min_steps: Force training for at least these number of steps. Disabled by default (None).

            max_time: Stop training after this amount of time has passed. Disabled by default (None).
                The time duration can be specified in the format DD:HH:MM:SS (days, hours, minutes seconds), as a
                :class:`datetime.timedelta`, or a dictionary with keys that will be passed to
                :class:`datetime.timedelta`.

            num_nodes: number of GPU nodes for distributed training.

            num_processes: number of processes for distributed training with distributed_backend="ddp_cpu"

            num_sanity_val_steps: Sanity check runs n validation batches before starting the training routine.
                Set it to `-1` to run all batches in all validation dataloaders.

            reload_dataloaders_every_n_epochs: Set to a non-negative integer to reload dataloaders every n epochs.
                Default: 0

            reload_dataloaders_every_epoch: Set to True to reload dataloaders every epoch.

                .. deprecated:: v1.4
                    ``reload_dataloaders_every_epoch`` has been deprecated in v1.4 and will be removed in v1.6.
                    Please use ``reload_dataloaders_every_n_epochs``.

            replace_sampler_ddp: Explicitly enables or disables sampler replacement. If not specified this
                will toggled automatically when DDP is used. By default it will add ``shuffle=True`` for
                train sampler and ``shuffle=False`` for val/test sampler. If you want to customize it,
                you can set ``replace_sampler_ddp=False`` and add your own distributed sampler.

            resume_from_checkpoint: Path/URL of the checkpoint from which training is resumed. If there is
                no checkpoint file at the path, start from scratch. If resuming from mid-epoch checkpoint,
                training will start from the beginning of the next epoch.

            sync_batchnorm: Synchronize batch norm layers between process groups/whole world.

            terminate_on_nan: If set to True, will terminate training (by raising a `ValueError`) at the
                end of each training batch, if any of the parameters or the loss are NaN or +/-inf.

            tpu_cores: How many TPU cores to train on (1 or 8) / Single TPU to train on [1]

            ipus: How many IPUs to train on.

            track_grad_norm: -1 no tracking. Otherwise tracks that p-norm. May be set to 'inf' infinity-norm.

            truncated_bptt_steps: Deprecated in v1.3 to be removed in 1.5.
                Please use :paramref:`~pytorch_lightning.core.lightning.LightningModule.truncated_bptt_steps` instead.

            val_check_interval: How often to check the validation set. Use float to check within a training epoch,
                use int to check every n steps (batches).

            weights_summary: Prints a summary of the weights when training begins.

            weights_save_path: Where to save weights if specified. Will override default_root_dir
                for checkpoints only. Use this if for whatever reason you need the checkpoints
                stored in a different place than the logs written in `default_root_dir`.
                Can be remote file paths such as `s3://mybucket/path` or 'hdfs://path/'
                Defaults to `default_root_dir`.

            move_metrics_to_cpu: Whether to force internal logged metrics to be moved to cpu.
                This can save some gpu memory, but can make training slower. Use with attention.

            multiple_trainloader_mode: How to loop over the datasets when there are multiple train loaders.
                In 'max_size_cycle' mode, the trainer ends one epoch when the largest dataset is traversed,
                and smaller datasets reload when running out of their data. In 'min_size' mode, all the datasets
                reload when reaching the minimum length of datasets.

            stochastic_weight_avg: Whether to use `Stochastic Weight Averaging (SWA)
                <https://pytorch.org/blog/pytorch-1.6-now-includes-stochastic-weight-averaging/>_`

            num_prefetch_batches: The most common approach is to process input batches sequentially.
                However, setting num_prefetch_batches, enables hiding the next n batches transfer latency
                to device behind the forward and backward call from the model. Only supported on CUDA devices.

        """
        super().__init__()
        Trainer._log_api_event("init")
        self.state = TrainerState()

        gpu_ids, tpu_cores = self._parse_devices(gpus, auto_select_gpus, tpu_cores)

        # init connectors
        self.dev_debugger = InternalDebugger(self)
        self.config_validator = ConfigValidator(self)
        self.data_connector = DataConnector(self, multiple_trainloader_mode, num_prefetch_batches)
        self.optimizer_connector = OptimizerConnector(self)

        self.accelerator_connector = AcceleratorConnector(
            num_processes,
            devices,
            tpu_cores,
            ipus,
            distributed_backend,
            accelerator,
            gpus,
            gpu_ids,
            num_nodes,
            sync_batchnorm,
            benchmark,
            replace_sampler_ddp,
            deterministic,
            precision,
            amp_backend,
            amp_level,
            plugins,
        )

        self._validate_num_prefetch_batches(num_prefetch_batches)

        self.logger_connector = LoggerConnector(self, log_gpu_memory)
        self.model_connector = ModelConnector(self)
        self.callback_connector = CallbackConnector(self)
        self.debugging_connector = DebuggingConnector(self)
        self.training_tricks_connector = TrainingTricksConnector(self)
        self.checkpoint_connector = CheckpointConnector(self, resume_from_checkpoint)
        self.slurm_connector = SLURMConnector(self)
        self.tuner = Tuner(self)

        fit_loop = FitLoop(
            min_epochs=(1 if (min_epochs is None and min_steps is None) else min_epochs),
            max_epochs=(1000 if (max_epochs is None and max_steps is None) else max_epochs),
        )
        training_epoch_loop = TrainingEpochLoop(min_steps, max_steps)
        training_batch_loop = TrainingBatchLoop()
        training_validation_loop = EvaluationLoop()
        training_epoch_loop.connect(batch_loop=training_batch_loop, val_loop=training_validation_loop)
        fit_loop.connect(epoch_loop=training_epoch_loop)

        # default .fit() loop
        self.fit_loop = fit_loop

        # default .validate() loop
        self.validate_loop = EvaluationLoop()

        # default .test() loop
        self.test_loop = EvaluationLoop()

        # default .predict() loop
        self.predict_loop = PredictionLoop()

        # training state
        if weights_summary is not None and weights_summary not in ModelSummary.MODES:
            raise MisconfigurationException(
                f"`weights_summary` can be None, {', '.join(ModelSummary.MODES)}, but got {weights_summary}"
            )
        self.weights_summary = weights_summary
        self.shown_warnings = set()

        # init callbacks
        # Declare attributes to be set in callback_connector on_trainer_init
        self.callback_connector.on_trainer_init(
            callbacks,
            checkpoint_callback,
            progress_bar_refresh_rate,
            process_position,
            default_root_dir,
            weights_save_path,
            stochastic_weight_avg,
            max_time,
        )

        # hook
        self.on_init_start()

        # init optimizer + lr scheduler related flags
        self.optimizer_connector.on_trainer_init()

        # init data flags
        self.data_connector.on_trainer_init(
            check_val_every_n_epoch,
            reload_dataloaders_every_n_epochs,
            reload_dataloaders_every_epoch,
            prepare_data_per_node,
        )

        # init training tricks
        self.training_tricks_connector.on_trainer_init(
            gradient_clip_val,
            gradient_clip_algorithm,
            track_grad_norm,
            accumulate_grad_batches,
            truncated_bptt_steps,
            terminate_on_nan,
        )
        self._setup_on_init(num_sanity_val_steps)

        # configure tuner
        self.tuner.on_trainer_init(auto_lr_find, auto_scale_batch_size)

        # configure profiler
        self.__init_profiler(profiler)

        # init logger flags
        self.logger_connector.on_trainer_init(logger, flush_logs_every_n_steps, log_every_n_steps, move_metrics_to_cpu)

        # init debugging flags
        self.debugging_connector.on_init_start(
            limit_train_batches,
            limit_val_batches,
            limit_test_batches,
            limit_predict_batches,
            val_check_interval,
            overfit_batches,
            fast_dev_run,
        )

        # Callback system
        self.on_init_end()

    def _setup_on_init(self, num_sanity_val_steps: int) -> None:
        self._log_device_info()

        self.should_stop = False
        self.state = TrainerState()
        self.num_training_batches = 0
        self.train_dataloader = None

        if num_sanity_val_steps == -1:
            self.num_sanity_val_steps = float("inf")
        else:
            self.num_sanity_val_steps = num_sanity_val_steps

        self.num_sanity_val_batches = []
        self.num_test_batches = []
        self.num_val_batches = []
        self.test_dataloaders = None
        self.val_dataloaders = None

        # when true, print evaluation results in .validate() and .test()
        self.verbose_evaluate = True

        self.num_predict_batches = []

    def fit(
        self,
        model: "pl.LightningModule",
        train_dataloaders: Optional[Union[TRAIN_DATALOADERS, LightningDataModule]] = None,
        val_dataloaders: Optional[EVAL_DATALOADERS] = None,
        datamodule: Optional[LightningDataModule] = None,
        train_dataloader=None,  # TODO: remove with 1.6
    ) -> None:
        r"""
        Runs the full optimization routine.

        Args:
            model: Model to fit.

            train_dataloaders: A collection of :class:`torch.utils.data.DataLoader` or a
                :class:`~pytorch_lightning.core.datamodule.LightningDataModule` specifying training samples.
                In the case of multiple dataloaders, please see this :ref:`page <multiple-training-dataloaders>`.

            val_dataloaders: A :class:`torch.utils.data.DataLoader` or a sequence of them specifying validation samples.

            datamodule: An instance of :class:`~pytorch_lightning.core.datamodule.LightningDataModule`.
        """
        Trainer._log_api_event("fit")

        self.state.fn = TrainerFn.FITTING
        self.state.status = TrainerStatus.RUNNING
        self.training = True

        if train_dataloader is not None:
            rank_zero_deprecation(
                "`trainer.fit(train_dataloader)` is deprecated in v1.4 and will be removed in v1.6."
                " Use `trainer.fit(train_dataloaders)` instead. HINT: added 's'"
            )
            train_dataloaders = train_dataloader
        # if a datamodule comes in as the second arg, then fix it for the user
        if isinstance(train_dataloaders, LightningDataModule):
            datamodule = train_dataloaders
            train_dataloaders = None
        # If you supply a datamodule you can't supply train_dataloader or val_dataloaders
        if (train_dataloaders is not None or val_dataloaders is not None) and datamodule is not None:
            raise MisconfigurationException(
                "You cannot pass `train_dataloader` or `val_dataloaders` to `trainer.fit(datamodule=...)`"
            )

        # links data to the trainer
        self.data_connector.attach_data(
            model, train_dataloaders=train_dataloaders, val_dataloaders=val_dataloaders, datamodule=datamodule
        )

        self._run(model)

        assert self.state.stopped
        self.training = False

    def validate(
        self,
        model: Optional["pl.LightningModule"] = None,
        dataloaders: Optional[Union[EVAL_DATALOADERS, LightningDataModule]] = None,
        ckpt_path: Optional[str] = None,
        verbose: bool = True,
        datamodule: Optional[LightningDataModule] = None,
        val_dataloaders=None,  # TODO: remove with 1.6
    ) -> _EVALUATE_OUTPUT:
        r"""
        Perform one evaluation epoch over the validation set.

        Args:
            model: The model to validate.

            dataloaders: A :class:`torch.utils.data.DataLoader` or a sequence of them,
                or a :class:`~pytorch_lightning.core.datamodule.LightningDataModule` specifying validation samples.

            ckpt_path: Either ``best`` or path to the checkpoint you wish to validate.
                If ``None`` and the model instance was passed, use the current weights.
                Otherwise, the best model from the previous ``trainer.fit`` call will be loaded.

            verbose: If True, prints the validation results.

            datamodule: An instance of :class:`~pytorch_lightning.core.datamodule.LightningDataModule`.

        Returns:
            List of dictionaries with metrics logged during the validation phase, e.g., in model- or callback hooks
            like :meth:`~pytorch_lightning.core.lightning.LightningModule.validation_step`,
            :meth:`~pytorch_lightning.core.lightning.LightningModule.validation_epoch_end`, etc.
            The length of the list corresponds to the number of validation dataloaders used.
        """
        # --------------------
        # SETUP HOOK
        # --------------------
        Trainer._log_api_event("validate")
        self.verbose_evaluate = verbose

        self.state.fn = TrainerFn.VALIDATING
        self.state.status = TrainerStatus.RUNNING
        self.validating = True

        if val_dataloaders is not None:
            rank_zero_deprecation(
                "`trainer.validate(val_dataloaders)` is deprecated in v1.4 and will be removed in v1.6."
                " Use `trainer.validate(dataloaders)` instead."
            )
            dataloaders = val_dataloaders
        # if a datamodule comes in as the second arg, then fix it for the user
        if isinstance(dataloaders, LightningDataModule):
            datamodule = dataloaders
            dataloaders = None
        # If you supply a datamodule you can't supply val_dataloaders
        if dataloaders is not None and datamodule:
            raise MisconfigurationException("You cannot pass both `trainer.validate(dataloaders=..., datamodule=...)`")

        model_provided = model is not None
        model = model or self.lightning_module
        if model is None:
            raise MisconfigurationException(
                "`model` must be provided to `trainer.validate()` when it hasn't been passed in a previous run"
            )

        # links data to the trainer
        self.data_connector.attach_data(model, val_dataloaders=dataloaders, datamodule=datamodule)

        self.validated_ckpt_path = self.__set_ckpt_path(
            ckpt_path, model_provided=model_provided, model_connected=self.lightning_module is not None
        )

        # run validate
        results = self._run(model)

        assert self.state.stopped
        self.validating = False

        return results

    def test(
        self,
        model: Optional["pl.LightningModule"] = None,
        dataloaders: Optional[Union[EVAL_DATALOADERS, LightningDataModule]] = None,
        ckpt_path: Optional[str] = None,
        verbose: bool = True,
        datamodule: Optional[LightningDataModule] = None,
        test_dataloaders=None,  # TODO: remove with 1.6
    ) -> _EVALUATE_OUTPUT:
        r"""
        Perform one evaluation epoch over the test set.
        It's separated from fit to make sure you never run on your test set until you want to.

        Args:
            model: The model to test.

            dataloaders: A :class:`torch.utils.data.DataLoader` or a sequence of them,
                or a :class:`~pytorch_lightning.core.datamodule.LightningDataModule` specifying test samples.

            ckpt_path: Either ``best`` or path to the checkpoint you wish to test.
                If ``None`` and the model instance was passed, use the current weights.
                Otherwise, the best model from the previous ``trainer.fit`` call will be loaded.

            verbose: If True, prints the test results.

            datamodule: An instance of :class:`~pytorch_lightning.core.datamodule.LightningDataModule`.

        Returns:
            List of dictionaries with metrics logged during the test phase, e.g., in model- or callback hooks
            like :meth:`~pytorch_lightning.core.lightning.LightningModule.test_step`,
            :meth:`~pytorch_lightning.core.lightning.LightningModule.test_epoch_end`, etc.
            The length of the list corresponds to the number of test dataloaders used.
        """
        # --------------------
        # SETUP HOOK
        # --------------------
        Trainer._log_api_event("test")
        self.verbose_evaluate = verbose

        self.state.fn = TrainerFn.TESTING
        self.state.status = TrainerStatus.RUNNING
        self.testing = True

        if test_dataloaders is not None:
            rank_zero_deprecation(
                "`trainer.test(test_dataloaders)` is deprecated in v1.4 and will be removed in v1.6."
                " Use `trainer.test(dataloaders)` instead."
            )
            dataloaders = test_dataloaders
        # if a datamodule comes in as the second arg, then fix it for the user
        if isinstance(dataloaders, LightningDataModule):
            datamodule = dataloaders
            dataloaders = None
        # If you supply a datamodule you can't supply test_dataloaders
        if dataloaders is not None and datamodule:
            raise MisconfigurationException("You cannot pass both `trainer.test(dataloaders=..., datamodule=...)`")

        model_provided = model is not None
        model = model or self.lightning_module
        if model is None:
            raise MisconfigurationException(
                "`model` must be provided to `trainer.test()` when it hasn't been passed in a previous run"
            )

        # links data to the trainer
        self.data_connector.attach_data(model, test_dataloaders=dataloaders, datamodule=datamodule)

        self.tested_ckpt_path = self.__set_ckpt_path(
            ckpt_path, model_provided=model_provided, model_connected=self.lightning_module is not None
        )

        # run test
        results = self._run(model)

        assert self.state.stopped
        self.testing = False

        return results

    def predict(
        self,
        model: Optional["pl.LightningModule"] = None,
        dataloaders: Optional[Union[EVAL_DATALOADERS, LightningDataModule]] = None,
        datamodule: Optional[LightningDataModule] = None,
        return_predictions: Optional[bool] = None,
        ckpt_path: Optional[str] = None,
    ) -> Optional[_PREDICT_OUTPUT]:
        r"""
        Run inference on your data.
        This will call the model forward function to compute predictions. Useful to perform distributed
        and batched predictions. Logging is disabled in the predict hooks.

        Args:
            model: The model to predict with.

            dataloaders: A :class:`torch.utils.data.DataLoader` or a sequence of them,
                or a :class:`~pytorch_lightning.core.datamodule.LightningDataModule` specifying prediction samples.

            datamodule: The datamodule with a predict_dataloader method that returns one or more dataloaders.

            return_predictions: Whether to return predictions.
                ``True`` by default except when an accelerator that spawns processes is used (not supported).

            ckpt_path: Either ``best`` or path to the checkpoint you wish to predict.
                If ``None`` and the model instance was passed, use the current weights.
                Otherwise, the best model from the previous ``trainer.fit`` call will be loaded.

        Returns:
            Returns a list of dictionaries, one for each provided dataloader containing their respective predictions.
        """

        # --------------------
        # SETUP HOOK
        # --------------------
        Trainer._log_api_event("predict")

        self.state.fn = TrainerFn.PREDICTING
        self.state.status = TrainerStatus.RUNNING
        self.predicting = True

        self.predict_loop.return_predictions = return_predictions

        # if a datamodule comes in as the second arg, then fix it for the user
        if isinstance(dataloaders, LightningDataModule):
            datamodule = dataloaders
            dataloaders = None
        if dataloaders is not None and datamodule:
            raise MisconfigurationException("You cannot pass both `trainer.predict(dataloaders=..., datamodule=...)`")

        model_provided = model is not None
        model = model or self.lightning_module
        if model is None:
            raise MisconfigurationException(
                "`model` must be provided to `trainer.predict()` when it hasn't been passed in a previous run"
            )

        # links data to the trainer
        self.data_connector.attach_data(model, predict_dataloaders=dataloaders, datamodule=datamodule)

        self.predicted_ckpt_path = self.__set_ckpt_path(
            ckpt_path, model_provided=model_provided, model_connected=self.lightning_module is not None
        )

        results = self._run(model)

        assert self.state.stopped
        self.predicting = False

        return results

    def tune(
        self,
        model: "pl.LightningModule",
        train_dataloaders: Optional[Union[TRAIN_DATALOADERS, LightningDataModule]] = None,
        val_dataloaders: Optional[EVAL_DATALOADERS] = None,
        datamodule: Optional[LightningDataModule] = None,
        scale_batch_size_kwargs: Optional[Dict[str, Any]] = None,
        lr_find_kwargs: Optional[Dict[str, Any]] = None,
        train_dataloader=None,  # TODO: remove with 1.6
    ) -> Dict[str, Optional[Union[int, _LRFinder]]]:
        r"""
        Runs routines to tune hyperparameters before training.

        Args:
            model: Model to tune.

            train_dataloaders: A collection of :class:`torch.utils.data.DataLoader` or a
                :class:`~pytorch_lightning.core.datamodule.LightningDataModule` specifying training samples.
                In the case of multiple dataloaders, please see this :ref:`page <multiple-training-dataloaders>`.

            val_dataloaders: A :class:`torch.utils.data.DataLoader` or a sequence of them specifying validation samples.

            datamodule: An instance of :class:`~pytorch_lightning.core.datamodule.LightningDataModule`.

            scale_batch_size_kwargs: Arguments for :func:`~pytorch_lightning.tuner.batch_size_scaling.scale_batch_size`

            lr_find_kwargs: Arguments for :func:`~pytorch_lightning.tuner.lr_finder.lr_find`
        """
        Trainer._log_api_event("tune")

        self.state.fn = TrainerFn.TUNING
        self.state.status = TrainerStatus.RUNNING
        self.tuning = True

        if train_dataloader is not None:
            rank_zero_deprecation(
                "`trainer.tune(train_dataloader)` is deprecated in v1.4 and will be removed in v1.6."
                " Use `trainer.tune(train_dataloaders)` instead. HINT: added 's'"
            )
            train_dataloaders = train_dataloader
        # if a datamodule comes in as the second arg, then fix it for the user
        if isinstance(train_dataloaders, LightningDataModule):
            datamodule = train_dataloaders
            train_dataloaders = None
        # If you supply a datamodule you can't supply train_dataloader or val_dataloaders
        if (train_dataloaders is not None or val_dataloaders is not None) and datamodule is not None:
            raise MisconfigurationException(
                "You cannot pass `train_dataloader` or `val_dataloaders` to `trainer.tune(datamodule=...)`"
            )

        # links data to the trainer
        self.data_connector.attach_data(
            model, train_dataloaders=train_dataloaders, val_dataloaders=val_dataloaders, datamodule=datamodule
        )

        result = self.tuner._tune(model, scale_batch_size_kwargs=scale_batch_size_kwargs, lr_find_kwargs=lr_find_kwargs)

        assert self.state.stopped
        self.tuning = False

        return result

    def _restore_modules_and_callbacks(self) -> None:
        # restore modules after setup
        if self.state.fn == TrainerFn.FITTING:
            self.checkpoint_connector.resume_start()
        self.checkpoint_connector.restore_datamodule()
        self.checkpoint_connector.restore_model()
        # restore callback states
        self.checkpoint_connector.restore_callbacks()

    def _load_checkpoint_weights(self):
        # only one process running at this point for TPUs, as spawn isn't triggered yet
        # todo: move this logic internally within the barrier.
        if not self._device_type == DeviceType.TPU:
            self.accelerator.barrier()
        rank_zero_info(f"Loading model weights from checkpoint at {self._ckpt_path}")
        self.checkpoint_connector.restore_model_weights(self._ckpt_path)

    def _run(self, model: "pl.LightningModule") -> Optional[Union[_EVALUATE_OUTPUT, _PREDICT_OUTPUT]]:
        # clean hparams
        if hasattr(model, "hparams"):
            parsing.clean_namespace(model.hparams)

        self.config_validator.verify_loop_configurations(model)

        # attach model log function to callback
        self.callback_connector.attach_model_logging_functions(model)

        # attach model to the training type plugin
        self.accelerator.connect(model)

        # hook
        self.data_connector.prepare_data()
        self.callback_connector._attach_model_callbacks()

        if self._ckpt_path and not self.accelerator.restore_checkpoint_after_pre_dispatch:
            self._load_checkpoint_weights()

        # ----------------------------
        # SET UP TRAINING
        # ----------------------------
        self.call_hook("on_before_accelerator_backend_setup")
        self.accelerator.setup_environment()
        self._call_setup_hook()  # allow user to setup lightning_module in accelerator environment

        # check if we should delay restoring checkpoint till later
        if not self.accelerator.restore_checkpoint_after_pre_dispatch:
            self._restore_modules_and_callbacks()

        self._call_configure_sharded_model()  # allow user to setup in model sharded environment
        self.accelerator.setup(self)

        # ----------------------------
        # INSPECT THE CORE LOOPS
        # ----------------------------
        fr"""
             Lightning internal flow looks like this:
        {Trainer.fit} or {Trainer.test} or {Trainer.predict}  ||
                                |                             ||
                        create accelerator                    ||
                                |                             ||
                         {self._dispatch}                     ||
                                |                             ||  LIGHTNING
                  {self.accelerator.start_training}           ||
                or {self.accelerator.start_evaluating}        ||
                or {self.accelerator.start_predicting}        ||  FLOW
                                |                             ||
                         {self.run_stage}                     ||
                                |                             ||  DIRECTION
                        {self._run_train}                     ||
                     or {self._run_evaluate}                  ||
                     or {self._run_predict}                   ||
                                |                             ||
                             results                          \/
        This is used to guide readers to the core loops: train, test, predict.
        {self._run_predict} is the simplest to understand, use `Go to Definition` to read it :)
        Search for `start_training` or `start_evaluating` or `start_predicting` in
        `pytorch_lightning/plugins/training_type_plugin` to find accelerator dispatch functions.
        """

        # ----------------------------
        # TRAIN
        # ----------------------------
        # hook
        if self.state.fn == TrainerFn.FITTING:
            self.call_hook("on_fit_start")

        # plugin will setup fitting (e.g. ddp will launch child processes)
        self._pre_dispatch()

        if self.accelerator.restore_checkpoint_after_pre_dispatch:
            if self._ckpt_path:
                self._load_checkpoint_weights()
            self._restore_modules_and_callbacks()

        # restore optimizers, etc.
        self.checkpoint_connector.restore_training_state()

        # dispatch `start_training` or `start_evaluating` or `start_predicting`
        self._dispatch()

        # plugin will finalized fitting (e.g. ddp_spawn will load trained model)
        self._post_dispatch()

        # ----------------------------
        # POST-Training CLEAN UP
        # ----------------------------
        # hook
        if self.state.fn == TrainerFn.FITTING:
            self.call_hook("on_fit_end")

        # teardown if necessary (similar calls for spawn plugins are excluded as they have
        # been included at the end of `new_process` functions)
        if not isinstance(self.training_type_plugin, DDPSpawnPlugin):
            self._call_teardown_hook()

        if self.state.status != TrainerStatus.INTERRUPTED:
            self.state.status = TrainerStatus.FINISHED
        self.state.stage = None

        return self.accelerator.results

    def _pre_dispatch(self):
        self.accelerator.pre_dispatch(self)
        self._log_hyperparams()

    def _log_hyperparams(self):
        # log hyper-parameters
        hparams_initial = None

        if self.logger is not None:
            # save exp to get started (this is where the first experiment logs are written)
            datamodule_log_hyperparams = self.datamodule._log_hyperparams if self.datamodule is not None else False

            if self.lightning_module._log_hyperparams and datamodule_log_hyperparams:
                datamodule_hparams = self.datamodule.hparams_initial
                lightning_hparams = self.lightning_module.hparams_initial

                colliding_keys = lightning_hparams.keys() & datamodule_hparams.keys()
                if colliding_keys:
                    raise MisconfigurationException(
                        f"Error while merging hparams: the keys {colliding_keys} are present "
                        "in both the LightningModule's and LightningDataModule's hparams."
                    )
                hparams_initial = {**lightning_hparams, **datamodule_hparams}
            elif self.lightning_module._log_hyperparams:
                hparams_initial = self.lightning_module.hparams_initial
            elif datamodule_log_hyperparams:
                hparams_initial = self.datamodule.hparams_initial

            if hparams_initial is not None:
                self.logger.log_hyperparams(hparams_initial)
            self.logger.log_graph(self.lightning_module)
            self.logger.save()

    def _post_dispatch(self):
        self.accelerator.post_dispatch(self)
        # these `teardown` calls are here instead of in `_call_teardown_hook` since they are internal teardowns
        # which need to happen before.
        self.accelerator.teardown()
        self._active_loop.teardown()
        self.logger_connector.teardown()

    def _dispatch(self):
        if self.evaluating:
            self.accelerator.start_evaluating(self)
        elif self.predicting:
            self.accelerator.start_predicting(self)
        else:
            self.accelerator.start_training(self)

    def run_stage(self):
        self.accelerator.dispatch(self)
        self.__setup_profiler()

        if self.evaluating:
            return self._run_evaluate()
        if self.predicting:
            return self._run_predict()
        return self._run_train()

    def _pre_training_routine(self):
        # wait for all to join if on distributed
        self.accelerator.barrier("setup_training")

        # register auto-resubmit when on SLURM
        self.slurm_connector.register_slurm_signal_handlers()

        self.checkpoint_connector.resume_end()

        # --------------------------
        # Pre-train
        # --------------------------
        # on pretrain routine start
        ref_model = self.lightning_module

        self.on_pretrain_routine_start()
        ref_model.on_pretrain_routine_start()

        # print model summary
        if self.is_global_zero and self.weights_summary is not None and not self.testing:
            max_depth = ModelSummary.MODES[self.weights_summary]
            summarize(ref_model, max_depth=max_depth)

        # on pretrain routine end
        self.on_pretrain_routine_end()
        ref_model.on_pretrain_routine_end()

    def _run_train(self) -> None:
        self._pre_training_routine()

        if not self.is_global_zero and self.progress_bar_callback is not None:
            self.progress_bar_callback.disable()

        self._run_sanity_check(self.lightning_module)

        # enable train mode
        self.model.train()
        torch.set_grad_enabled(True)

        # reload data when needed
        model = self.lightning_module

        self.reset_train_val_dataloaders(model)

        try:
            # reset trainer on this loop and all child loops in case user connected a custom loop
            self.fit_loop.trainer = self
            self.fit_loop.run()
        except KeyboardInterrupt:
            rank_zero_warn("Detected KeyboardInterrupt, attempting graceful shutdown...")
            # user could press Ctrl+c many times... only shutdown once
            if not self.interrupted:
                self.state.status = TrainerStatus.INTERRUPTED
                self.on_keyboard_interrupt()
                # same treatment as below
                self.accelerator.on_train_end()
        except BaseException:
            self.state.status = TrainerStatus.INTERRUPTED
            if distributed_available() and self.world_size > 1:
                # try syncing remaing processes, kill otherwise
                self.training_type_plugin.reconciliate_processes(traceback.format_exc())
            # give accelerators a chance to finish
            self.accelerator.on_train_end()
            self._on_exception()
            # reset bookkeeping
            self.state.stage = None
            raise

    def _run_evaluate(self) -> _EVALUATE_OUTPUT:
        if not self.is_global_zero and self.progress_bar_callback is not None:
            self.progress_bar_callback.disable()

        assert self.evaluating

        # reload dataloaders
        self._evaluation_loop.reload_evaluation_dataloaders()

        # reset trainer on this loop and all child loops in case user connected a custom loop
        self._evaluation_loop.trainer = self

        with self.profiler.profile(f"run_{self.state.stage}_evaluation"), torch.no_grad():
            eval_loop_results = self._evaluation_loop.run()

        # remove the tensors from the eval results
        for result in eval_loop_results:
            if isinstance(result, dict):
                for k, v in result.items():
                    if isinstance(v, torch.Tensor):
                        result[k] = v.cpu().item()

        return eval_loop_results

    def _run_predict(self) -> Optional[_PREDICT_OUTPUT]:
        self.reset_predict_dataloader(self.lightning_module)
        # reset trainer on this loop and all child loops in case user connected a custom loop
        self.predict_loop.trainer = self
        with torch.no_grad():
            return self.predict_loop.run()

    def _run_sanity_check(self, ref_model):
        using_val_step = ref_model.val_dataloader is not None and is_overridden("validation_step", ref_model)
        should_sanity_check = using_val_step and self.num_sanity_val_steps > 0 and self.limit_val_batches > 0

        # run tiny validation (if validation defined)
        # to make sure program won't crash during val
        if should_sanity_check:
            stage = self.state.stage
            self.sanity_checking = True

            # hook and callback
            self.on_sanity_check_start()

            # reload dataloaders
            self._evaluation_loop.reload_evaluation_dataloaders()

            # run eval step
            with torch.no_grad():
                self._evaluation_loop.run()

            self.on_sanity_check_end()

            # reset validation metrics
            self.logger_connector.reset()

            # reset the seed to what it was before sanity check
            # prevents sanity check to affect random sampling in training
            reset_seed()

            # restore the previous stage when the sanity check if finished
            self.state.stage = stage

    def __set_ckpt_path(self, ckpt_path: Optional[str], model_provided: bool, model_connected: bool) -> Optional[str]:
        if model_provided and ckpt_path is None:
            # use passed model to function without loading weights
            return

        fn = self.state.fn.value

        if model_connected and ckpt_path is None:
            rank_zero_warn(
                f"`.{fn}(ckpt_path=None)` was called without a model. "
                "The best model of the previous `fit` call will be used. "
                f"You can pass `{fn}(ckpt_path='best')` to avoid this warning "
                "or `ckpt_path=trainer.model_checkpoint.last_model_path` to use the last model."
            )
            ckpt_path = "best"

        if ckpt_path == "best":
            # if user requests the best checkpoint but we don't have it, error
            if not self.checkpoint_callback.best_model_path:
                if self.fast_dev_run:
                    raise MisconfigurationException(
                        f"You cannot execute `.{fn}()` with `fast_dev_run=True` unless you do"
                        f" `.{fn}(ckpt_path=PATH)` as no checkpoint path was generated during fitting."
                    )
                raise MisconfigurationException(
                    f'`.{fn}(ckpt_path="best")` is set but `ModelCheckpoint` is not configured to save the best model.'
                )
            # load best weights
            ckpt_path = self.checkpoint_callback.best_model_path

        if not ckpt_path:
            raise MisconfigurationException(
                f'`.{fn}()` found no path for the best weights: "{ckpt_path}". Please'
                f" specify a path for a checkpoint `.{fn}(ckpt_path=PATH)`"
            )
        return ckpt_path

    def _call_setup_hook(self) -> None:
        fn = self.state.fn._setup_fn

        self.accelerator.barrier("pre_setup")

        if self.datamodule is not None:
            self.datamodule.setup(stage=fn)
        self.setup(stage=fn)
        self.lightning_module.setup(stage=fn)

        self.accelerator.barrier("post_setup")

    def _call_configure_sharded_model(self) -> None:
        # Call configure sharded model hook if accelerator requests. In some cases
        # we will not call the hook; the hook has initialized the sharded model for example.

        # used on the model if the user re-create a trainer with resume_from_checkpoint
        model = self.lightning_module
        model_call_configure_sharded_model_hook = getattr(model, "call_configure_sharded_model_hook", False)
        if self.accelerator.call_configure_sharded_model_hook and not model_call_configure_sharded_model_hook:
            with self.accelerator.model_sharded_context():
                model.configure_sharded_model()
                self.on_configure_sharded_model()
            model.call_configure_sharded_model_hook = True
            self.accelerator.call_configure_sharded_model_hook = False

    def _call_teardown_hook(self) -> None:
        fn = self.state.fn._setup_fn

        if self.datamodule is not None:
            self.datamodule.teardown(stage=fn)

        self.teardown(stage=fn)
        self.lightning_module.teardown(stage=fn)

        self.lightning_module._current_fx_name = None
        self.lightning_module._current_dataloader_idx = None
        # these could have become stale if metrics are defined in `setup`
        self.lightning_module._metric_attributes = None

        # todo: TPU 8 cores hangs in flush with TensorBoard. Might do for all loggers.
        # It might be related to xla tensors blocked when moving the cpu kill loggers.
        if self.logger is not None:
            self.logger.finalize("success")

        # summarize profile results
        self.profiler.describe()

    def call_hook(self, hook_name: str, *args, **kwargs) -> Any:
        if self.lightning_module:
            prev_fx_name = self.lightning_module._current_fx_name
            self.lightning_module._current_fx_name = hook_name

        # always profile hooks
        with self.profiler.profile(hook_name):

            # first call trainer hook
            if hasattr(self, hook_name):
                trainer_hook = getattr(self, hook_name)
                trainer_hook(*args, **kwargs)

            # next call hook in lightningModule
            output = None
            model_ref = self.lightning_module
            if is_overridden(hook_name, model_ref):
                hook_fx = getattr(model_ref, hook_name)
                output = hook_fx(*args, **kwargs)

            # call the accelerator hook
            if hasattr(self.accelerator, hook_name):
                accelerator_hook = getattr(self.accelerator, hook_name)
                accelerator_output = accelerator_hook(*args, **kwargs)
                # Rely on the accelerator output if lightningModule hook returns nothing
                # Required for cases such as DataParallel where we reduce the output for the user
                # todo: move this data parallel logic into the data parallel plugin
                output = accelerator_output if output is None else output

        if self.lightning_module:
            # restore current_fx when nested context
            self.lightning_module._current_fx_name = prev_fx_name

        return output

    @staticmethod
    def _parse_devices(
        gpus: Optional[Union[List[int], str, int]],
        auto_select_gpus: bool,
        tpu_cores: Optional[Union[List[int], str, int]],
    ) -> Tuple[Optional[List[int]], Optional[Union[List[int], int]]]:
        if auto_select_gpus and isinstance(gpus, int):
            gpus = pick_multiple_gpus(gpus)

        # TODO (@seannaren, @kaushikb11): Include IPU parsing logic here
        gpu_ids = device_parser.parse_gpu_ids(gpus)
        tpu_cores = device_parser.parse_tpu_cores(tpu_cores)
        return gpu_ids, tpu_cores

    @staticmethod
    def _log_api_event(event: str) -> None:
        torch._C._log_api_usage_once("lightning.trainer." + event)

    def __init_profiler(self, profiler: Optional[Union[BaseProfiler, str]]) -> None:
        if isinstance(profiler, str):
            PROFILERS = {
                "simple": SimpleProfiler,
                "advanced": AdvancedProfiler,
                "pytorch": PyTorchProfiler,
                "xla": XLAProfiler,
            }
            profiler = profiler.lower()
            if profiler not in PROFILERS:
                raise MisconfigurationException(
                    "When passing string value for the `profiler` parameter of `Trainer`,"
                    f" it can only be one of {list(PROFILERS.keys())}"
                )
            profiler_class = PROFILERS[profiler]
            profiler = profiler_class()
        self.profiler: BaseProfiler = profiler or PassThroughProfiler()

    def __setup_profiler(self) -> None:
        local_rank = self.local_rank if self.world_size > 1 else None
        self.profiler._lightning_module = proxy(self.lightning_module)
        self.profiler.setup(stage=self.state.fn._setup_fn, local_rank=local_rank, log_dir=self.log_dir)

    def _log_device_info(self) -> None:
        rank_zero_info(f"GPU available: {torch.cuda.is_available()}, used: {self._device_type == DeviceType.GPU}")

        num_tpu_cores = self.tpu_cores if self.tpu_cores is not None and self._device_type == DeviceType.TPU else 0
        rank_zero_info(f"TPU available: {_TPU_AVAILABLE}, using: {num_tpu_cores} TPU cores")

        num_ipus = self.ipus if self.ipus is not None else 0
        rank_zero_info(f"IPU available: {_IPU_AVAILABLE}, using: {num_ipus} IPUs")

        if torch.cuda.is_available() and self._device_type != DeviceType.GPU:
            rank_zero_warn(
                "GPU available but not used. Set the gpus flag in your trainer"
                " `Trainer(gpus=1)` or script `--gpus=1`."
            )

        if _TPU_AVAILABLE and self._device_type != DeviceType.TPU:
            rank_zero_warn(
                "TPU available but not used. Set the `tpu_cores` flag in your trainer"
                " `Trainer(tpu_cores=8)` or script `--tpu_cores=8`."
            )

        if _IPU_AVAILABLE and self._device_type != DeviceType.IPU and not isinstance(self.accelerator, IPUAccelerator):
            rank_zero_warn(
                "IPU available but not used. Set the `ipus` flag in your trainer"
                " `Trainer(ipus=8)` or script `--ipus=8`."
            )

<<<<<<< HEAD
    def _validate_num_prefetch_batches(self, num_prefetch_batches: int) -> None:
        if num_prefetch_batches > 1 and not isinstance(self.accelerator, GPUAccelerator):
            raise MisconfigurationException(
                f"You have passed `Trainer(num_prefetch_batches={num_prefetch_batches})`"
                " but it is only supported on GPUs"
            )

    def _on_expection(self):
=======
    def _on_exception(self):
>>>>>>> f1cc6e34
        if not _fault_tolerant_enabled():
            return
        # save a checkpoint for fault tolerant training. we don't use `log_dir` to minimize the chances of failure.
        file_path = os.path.join(self.default_root_dir, ".pl_auto_save.ckpt")
        self.save_checkpoint(file_path)<|MERGE_RESOLUTION|>--- conflicted
+++ resolved
@@ -1341,7 +1341,6 @@
                 " `Trainer(ipus=8)` or script `--ipus=8`."
             )
 
-<<<<<<< HEAD
     def _validate_num_prefetch_batches(self, num_prefetch_batches: int) -> None:
         if num_prefetch_batches > 1 and not isinstance(self.accelerator, GPUAccelerator):
             raise MisconfigurationException(
@@ -1349,10 +1348,7 @@
                 " but it is only supported on GPUs"
             )
 
-    def _on_expection(self):
-=======
     def _on_exception(self):
->>>>>>> f1cc6e34
         if not _fault_tolerant_enabled():
             return
         # save a checkpoint for fault tolerant training. we don't use `log_dir` to minimize the chances of failure.
