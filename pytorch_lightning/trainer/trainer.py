--- conflicted
+++ resolved
@@ -1310,16 +1310,6 @@
             # do not sanity check if restarting because it would mess up the loaded state
             and not self._evaluation_loop.restarting
         )
-<<<<<<< HEAD
-        should_sanity_check = (
-            using_val_step
-            and self.num_sanity_val_steps > 0
-            and self.limit_val_batches > 0
-            # do not sanity check if restarting because it would mess up the loaded state
-            and not self._evaluation_loop.restarting
-        )
-=======
->>>>>>> 088818fb
 
         # run tiny validation (if validation defined)
         # to make sure program won't crash during val
