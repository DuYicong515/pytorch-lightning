# Copyright The PyTorch Lightning team.
#
# Licensed under the Apache License, Version 2.0 (the "License");
# you may not use this file except in compliance with the License.
# You may obtain a copy of the License at
#
#     http://www.apache.org/licenses/LICENSE-2.0
#
# Unless required by applicable law or agreed to in writing, software
# distributed under the License is distributed on an "AS IS" BASIS,
# WITHOUT WARRANTIES OR CONDITIONS OF ANY KIND, either express or implied.
# See the License for the specific language governing permissions and
# limitations under the License.

import os
import re
from typing import Any, Dict, Optional

import torch
from torchmetrics import Metric

import pytorch_lightning as pl
from pytorch_lightning.loggers import LightningLoggerBase
from pytorch_lightning.trainer.states import TrainerFn
from pytorch_lightning.utilities import _OMEGACONF_AVAILABLE, rank_zero_deprecation, rank_zero_info, rank_zero_warn
from pytorch_lightning.utilities.cloud_io import atomic_save, get_filesystem
from pytorch_lightning.utilities.exceptions import MisconfigurationException
from pytorch_lightning.utilities.imports import _fault_tolerant_training
from pytorch_lightning.utilities.migration import pl_legacy_patch
from pytorch_lightning.utilities.types import _PATH
from pytorch_lightning.utilities.upgrade_checkpoint import KEYS_MAPPING as DEPRECATED_CHECKPOINT_KEYS

if _OMEGACONF_AVAILABLE:
    from omegaconf import Container


class CheckpointConnector:
    def __init__(self, trainer: "pl.Trainer", resume_from_checkpoint: Optional[_PATH] = None) -> None:
        self.trainer = trainer
        self.resume_checkpoint_path: Optional[_PATH] = None
        # TODO: remove resume_from_checkpoint_fit_path in v1.7
        self.resume_from_checkpoint_fit_path: Optional[_PATH] = resume_from_checkpoint
        if resume_from_checkpoint is not None:
            rank_zero_deprecation(
                "Setting `Trainer(resume_from_checkpoint=)` is deprecated in v1.5 and"
                " will be removed in v1.7. Please pass `Trainer.fit(ckpt_path=)` directly instead."
            )
        self._loaded_checkpoint: Dict[str, Any] = {}

    @property
    def hpc_resume_path(self) -> Optional[str]:
        if not os.path.isdir(self.trainer.weights_save_path):
            return None
        dir_path_hpc = str(self.trainer.weights_save_path)
        max_version = self.max_ckpt_version_in_folder(dir_path_hpc, "hpc_ckpt_")
        if max_version is not None:
            return os.path.join(dir_path_hpc, f"hpc_ckpt_{max_version}.ckpt")
        auto_save_checkpoint = os.path.join(dir_path_hpc, ".pl_auto_save.ckpt")
        if os.path.exists(auto_save_checkpoint):
            return auto_save_checkpoint

    def resume_start(self, checkpoint_path: Optional[_PATH] = None) -> None:
        """Attempts to pre-load the checkpoint file to memory, with the source path determined in this priority:

        1. from HPC weights if found
        2. from `checkpoint_path` file if provided
        3. don't restore
        """
        self.resume_checkpoint_path = self.hpc_resume_path or checkpoint_path
        checkpoint_path = self.resume_checkpoint_path
        if not checkpoint_path:
            return

        rank_zero_info(f"Restoring states from the checkpoint path at {checkpoint_path}")
        self._loaded_checkpoint = self._load_and_validate_checkpoint(checkpoint_path)

    def _load_and_validate_checkpoint(self, checkpoint_path: _PATH) -> Dict[str, Any]:
        with pl_legacy_patch():
            loaded_checkpoint = self.trainer.training_type_plugin.load_checkpoint(checkpoint_path)
        if any(key in loaded_checkpoint for key in DEPRECATED_CHECKPOINT_KEYS):
            raise ValueError(
                "The checkpoint you're attempting to load follows an"
                " outdated schema. You can upgrade to the current schema by running"
                " `python -m pytorch_lightning.utilities.upgrade_checkpoint --file model.ckpt`"
                " where `model.ckpt` is your checkpoint file."
            )
        return loaded_checkpoint

    def resume_end(self) -> None:
        """Signal the connector that all states have resumed and memory for the checkpoint object can be
        released."""
        assert self.trainer.state.fn is not None
        if self.resume_checkpoint_path:
            if self.trainer.state.fn == TrainerFn.FITTING:
                rank_zero_info(f"Restored all states from the checkpoint file at {self.resume_checkpoint_path}")
            elif self.trainer.state.fn in (TrainerFn.VALIDATING, TrainerFn.TESTING, TrainerFn.PREDICTING):
                rank_zero_info(f"Loaded model weights from checkpoint at {self.resume_checkpoint_path}")
        # TODO: remove resume_from_checkpoint_fit_path in v1.7
        if (
            self.trainer.state.fn == TrainerFn.FITTING
            and self.resume_checkpoint_path == self.resume_from_checkpoint_fit_path
        ):
            self.resume_from_checkpoint_fit_path = None
        self.resume_checkpoint_path = None
        self._loaded_checkpoint = {}

        # clear cache after restore
        torch.cuda.empty_cache()

        # wait for all to catch up
        self.trainer.training_type_plugin.barrier("CheckpointConnector.resume_end")

    def restore(self, checkpoint_path: Optional[_PATH] = None) -> None:
        """Attempt to restore everything at once from a 'PyTorch-Lightning checkpoint' file through file-read and
        state-restore, in this priority:

        1. from HPC weights if found
        2. from `checkpoint_path` file if provided
        3. don't restore

        All restored states are listed in return value description of `dump_checkpoint`.

        Args:
            checkpoint_path: Path to a PyTorch Lightning checkpoint file.
        """
        self.resume_start(checkpoint_path)

        # restore module states
        self.restore_datamodule()
        self.restore_model()

        # restore callback states
        self.restore_callbacks()

        # restore training state
        self.restore_training_state()
        self.resume_end()

    def restore_datamodule(self) -> None:
        """Calls hooks on the datamodule to give it a chance to restore its state from the checkpoint."""
        if not self._loaded_checkpoint:
            return

        datamodule = self.trainer.datamodule
        if datamodule is not None:
            datamodule.on_load_checkpoint(self._loaded_checkpoint)

    def restore_model(self) -> None:
        """Restores a model's weights from a PyTorch Lightning checkpoint.

        Hooks are called first to give the LightningModule a chance to modify the contents, then finally the model gets
        updated with the loaded weights.
        """
        if not self._loaded_checkpoint:
            return

        model = self.trainer.lightning_module

        # hook: give user access to checkpoint if needed.
        model.on_load_checkpoint(self._loaded_checkpoint)

        # call hpc specific hook
        if self.hpc_resume_path is not None:
            model.on_hpc_load(self._loaded_checkpoint)

        # restore model state_dict
        self.trainer.training_type_plugin.load_model_state_dict(self._loaded_checkpoint)

        # reset metrics states on non-rank 0 as all states have been accumulated on rank 0 via syncing on checkpointing.
        if not self.trainer.is_global_zero:
            for module in self.trainer.lightning_module.modules():
                if isinstance(module, Metric):
                    module.reset()

    def restore_training_state(self) -> None:
        """Restore the trainer state from the pre-loaded checkpoint.

        This includes the precision settings, loop progress, optimizer states and learning rate scheduler states.
        """
        if not self._loaded_checkpoint:
            return

        # restore precision plugin (scaler etc.)
        self.trainer.precision_plugin.on_load_checkpoint(self._loaded_checkpoint)

        # restore loops and their progress
        self.restore_loops()

        assert self.trainer.state.fn is not None
        if self.trainer.state.fn == TrainerFn.FITTING:
            # restore optimizers and schedulers state
            self.restore_optimizers_and_schedulers()

    def restore_callbacks(self) -> None:
        """Restores all callbacks from the pre-loaded checkpoint."""
        if not self._loaded_checkpoint:
            return

        self.trainer.on_load_checkpoint(self._loaded_checkpoint)

    def restore_loops(self) -> None:
        """Restores the loop progress from the pre-loaded checkpoint.

        Calls hooks on the loops to give it a chance to restore its state from the checkpoint.
        """
        if not self._loaded_checkpoint:
            return

        self.trainer.fit_loop.global_step = self._loaded_checkpoint["global_step"]
        self.trainer.fit_loop.current_epoch = self._loaded_checkpoint["epoch"]

        assert self.trainer.state.fn is not None
        state_dict = self._loaded_checkpoint.get("loops")
        if state_dict is not None and self.trainer.state.fn != TrainerFn.TUNING:
            if self.trainer.state.fn == TrainerFn.FITTING:
                self.trainer.fit_loop.load_state_dict(state_dict["fit_loop"])
            elif self.trainer.state.fn == TrainerFn.VALIDATING:
                self.trainer.validate_loop.load_state_dict(state_dict["validate_loop"])
            elif self.trainer.state.fn == TrainerFn.TESTING:
                self.trainer.test_loop.load_state_dict(state_dict["test_loop"])
            elif self.trainer.state.fn == TrainerFn.PREDICTING:
                self.trainer.predict_loop.load_state_dict(state_dict["predict_loop"])

        if self.trainer.state.fn != TrainerFn.FITTING:
            return

        # crash if max_epochs is lower then the current epoch from the checkpoint
        if (
            self.trainer.max_epochs != -1
            and self.trainer.max_epochs is not None
            and self.trainer.current_epoch > self.trainer.max_epochs
        ):
            raise MisconfigurationException(
                f"You restored a checkpoint with current_epoch={self.trainer.current_epoch},"
                f" but you have set Trainer(max_epochs={self.trainer.max_epochs})."
            )

        # Division deals with global step stepping once per accumulated batch
        # Inequality deals with different global step for odd vs even num_training_batches
        self.trainer.accumulate_grad_batches = self.trainer.accumulation_scheduler.get_accumulate_grad_batches(
            self.trainer.current_epoch
        )
        n_accum = 1 if self.trainer.accumulate_grad_batches is None else self.trainer.accumulate_grad_batches
        expected_steps = self.trainer.num_training_batches / n_accum
        if self.trainer.num_training_batches != 0 and self.trainer.global_step % expected_steps > 1:
            rank_zero_warn(
                "You're resuming from a checkpoint that ended mid-epoch."
                " Training will start from the beginning of the next epoch."
                " This can cause unreliable results if further training is done,"
                " consider using an end of epoch checkpoint."
            )

    def restore_optimizers_and_schedulers(self) -> None:
        """Restores the optimizers and learning rate scheduler states from the pre-loaded checkpoint."""
        if (
            not self._loaded_checkpoint
            or not self.trainer.training_type_plugin.lightning_restore_optimizer_and_schedulers
        ):
            return

        # validation
        if "optimizer_states" not in self._loaded_checkpoint or "lr_schedulers" not in self._loaded_checkpoint:
            raise KeyError(
                "Trying to restore training state but checkpoint contains only the model."
                " This is probably due to `ModelCheckpoint.save_weights_only` being set to `True`."
            )
        self.restore_optimizers()
        self.restore_lr_schedulers()

    def restore_optimizers(self) -> None:
        """Restores the optimizer states from the pre-loaded checkpoint."""
        if not self._loaded_checkpoint:
            return

        # restore the optimizers
        self.trainer.training_type_plugin.load_optimizer_state_dict(self._loaded_checkpoint)
        for optimizer in self.trainer.optimizers:
            # move optimizer to GPU 1 weight at a time
            # avoids OOM
            if self.trainer.root_gpu is not None:
                for state in optimizer.state.values():
                    for k, v in state.items():
                        if isinstance(v, torch.Tensor):
                            state[k] = v.cuda(self.trainer.root_gpu)

    def restore_lr_schedulers(self) -> None:
        """Restores the learning rate scheduler states from the pre-loaded checkpoint."""
        if not self._loaded_checkpoint:
            return

        # restore the lr schedulers
        lr_schedulers = self._loaded_checkpoint["lr_schedulers"]
        for scheduler, lrs_state in zip(self.trainer.lr_schedulers, lr_schedulers):
            scheduler["scheduler"].load_state_dict(lrs_state)

    # ----------------------------------
    # PRIVATE OPS
    # ----------------------------------

    def hpc_save(self, folderpath: str, logger: Optional[LightningLoggerBase]) -> str:
        # make sure the checkpoint folder exists
        folderpath = str(folderpath)  # because the tests pass a path object
        fs = get_filesystem(folderpath)
        fs.makedirs(folderpath, exist_ok=True)

        # save logger to make sure we get all the metrics
        if logger:
            logger.finalize("finished")

        max_suffix = self.max_ckpt_version_in_folder(folderpath)
        ckpt_number = (max_suffix if max_suffix is not None else 0) + 1

        fs.makedirs(folderpath, exist_ok=True)
        filepath = os.path.join(folderpath, f"hpc_ckpt_{ckpt_number}.ckpt")

        # give model a chance to do something on hpc_save
        model = self.trainer.lightning_module
        checkpoint = self.dump_checkpoint()

        model.on_hpc_save(checkpoint)

        # do the actual save
        # TODO: fix for anything with multiprocess DP, DDP, DDP2
        try:
            atomic_save(checkpoint, filepath)
        except AttributeError as err:
            if pl.LightningModule.CHECKPOINT_HYPER_PARAMS_KEY in checkpoint:
                del checkpoint[pl.LightningModule.CHECKPOINT_HYPER_PARAMS_KEY]
            rank_zero_warn(f"warning, `hyper_parameters` dropped from checkpoint. An attribute is not picklable {err}")
            atomic_save(checkpoint, filepath)

        return filepath

    def dump_checkpoint(self, weights_only: bool = False) -> dict:
        """Creating a model checkpoint dictionary object from various component states.
        Args:
            weights_only: saving model weights only
        Return:
            structured dictionary: {
                'epoch':                     training epoch
                'global_step':               training global step
                'pytorch-lightning_version': The version of PyTorch Lightning that produced this checkpoint
                'callbacks':                 "callback specific state"[] # if not weights_only
                'optimizer_states':          "PT optim's state_dict"[]   # if not weights_only
                'lr_schedulers':             "PT sched's state_dict"[]   # if not weights_only
                'native_amp_scaling_state':  PT amp's state_dict         # if not weights_only and use native amp
                'amp_scaling_state':         Apex's state_dict           # if not weights_only and use apex amp
                'state_dict':                Model's state_dict (e.g. network weights)
                CHECKPOINT_HYPER_PARAMS_NAME:
                CHECKPOINT_HYPER_PARAMS_KEY:
                CHECKPOINT_HYPER_PARAMS_TYPE:
                something_cool_i_want_to_save: anything you define through model.on_save_checkpoint
                LightningDataModule.__class__.__name__: pl DataModule's state
            }
        """

        # dump epoch/global_step/pytorch-lightning_version
        current_epoch = self.trainer.current_epoch
<<<<<<< HEAD
        global_step = self.trainer.global_step
        global_step += 1
=======
        global_step = self.trainer.global_step + 1

>>>>>>> 4a05fc65
        model = self.trainer.lightning_module

        checkpoint = {
            "epoch": current_epoch,
            "global_step": global_step,
            "pytorch-lightning_version": pl.__version__,
            "state_dict": self._get_lightning_module_state_dict(),
            "loops": self._get_loops_state_dict(),
        }

        if not weights_only:
            # dump callbacks
            checkpoint["callbacks"] = self.trainer.on_save_checkpoint(checkpoint)

            optimizer_states = []
            for i, optimizer in enumerate(self.trainer.optimizers):
                # Rely on accelerator to dump optimizer state
                optimizer_state = self.trainer.accelerator.optimizer_state(optimizer)
                optimizer_states.append(optimizer_state)

            checkpoint["optimizer_states"] = optimizer_states

            # dump lr schedulers
            lr_schedulers = []
            for scheduler in self.trainer.lr_schedulers:
                lr_schedulers.append(scheduler["scheduler"].state_dict())
            checkpoint["lr_schedulers"] = lr_schedulers

            self.trainer.precision_plugin.on_save_checkpoint(checkpoint)

        # dump hyper-parameters
        if model.hparams:
            if hasattr(model, "_hparams_name"):
                checkpoint[pl.LightningModule.CHECKPOINT_HYPER_PARAMS_NAME] = model._hparams_name
            # dump arguments
            if _OMEGACONF_AVAILABLE and isinstance(model.hparams, Container):
                checkpoint[pl.LightningModule.CHECKPOINT_HYPER_PARAMS_KEY] = model.hparams
                checkpoint[pl.LightningModule.CHECKPOINT_HYPER_PARAMS_TYPE] = type(model.hparams)
            else:
                checkpoint[pl.LightningModule.CHECKPOINT_HYPER_PARAMS_KEY] = dict(model.hparams)

        # give the model a chance to dump a few things
        model.on_save_checkpoint(checkpoint)
        if self.trainer.datamodule is not None:
            self.trainer.datamodule.on_save_checkpoint(checkpoint)

        return checkpoint

    def max_ckpt_version_in_folder(self, dir_path: _PATH, name_key: str = "ckpt_") -> Optional[int]:
        """List up files in `dir_path` with `name_key`, then yield maximum suffix number.

        Args:
            dir_path: path of directory which may contain files whose name include `name_key`
            name_key: file name prefix
        Returns:
            None if no-corresponding-file else maximum suffix number
        """

        # check directory existence
        fs = get_filesystem(dir_path)
        if not fs.exists(dir_path):
            return None

        # check corresponding file existence
        files = [os.path.basename(f["name"]) for f in fs.listdir(dir_path)]
        files = [x for x in files if name_key in x]
        if len(files) == 0:
            return None

        # extract suffix number
        ckpt_vs = []
        for name in files:
            name = name.split(name_key)[-1]
            name = re.sub("[^0-9]", "", name)
            ckpt_vs.append(int(name))

        return max(ckpt_vs)

    def get_max_ckpt_path_from_folder(self, folder_path: _PATH) -> str:
        """Get path of maximum-epoch checkpoint in the folder."""

        max_suffix = self.max_ckpt_version_in_folder(folder_path)
        ckpt_number = max_suffix if max_suffix is not None else 0
        return f"{folder_path}/hpc_ckpt_{ckpt_number}.ckpt"

    def save_checkpoint(self, filepath: _PATH, weights_only: bool = False) -> None:
        """Save model/training states as a checkpoint file through state-dump and file-write.

        Args:
            filepath: write-target file's path
            weights_only: saving model weights only
        """
        _checkpoint = self.dump_checkpoint(weights_only)
        self.trainer.training_type_plugin.save_checkpoint(_checkpoint, filepath)

    def _get_lightning_module_state_dict(self) -> Dict[str, torch.Tensor]:
        metrics = (
            [m for m in self.trainer.lightning_module.modules() if isinstance(m, Metric)]
            if _fault_tolerant_training()
            else []
        )

        for metric in metrics:
            metric.persistent(True)
            metric.sync()

        state_dict = self.trainer.training_type_plugin.lightning_module_state_dict()

        for metric in metrics:
            # sync can be a no-op (e.g. on cpu) so `unsync` would raise a user error exception if we don't check
            if metric._is_synced:
                metric.unsync()

        return state_dict

    def _get_loops_state_dict(self) -> Dict[str, Any]:
        return {
            "fit_loop": self.trainer.fit_loop.state_dict(),
            "validate_loop": self.trainer.validate_loop.state_dict(),
            "test_loop": self.trainer.test_loop.state_dict(),
            "predict_loop": self.trainer.predict_loop.state_dict(),
        }<|MERGE_RESOLUTION|>--- conflicted
+++ resolved
@@ -356,13 +356,8 @@
 
         # dump epoch/global_step/pytorch-lightning_version
         current_epoch = self.trainer.current_epoch
-<<<<<<< HEAD
-        global_step = self.trainer.global_step
-        global_step += 1
-=======
         global_step = self.trainer.global_step + 1
 
->>>>>>> 4a05fc65
         model = self.trainer.lightning_module
 
         checkpoint = {
